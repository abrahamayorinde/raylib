/**********************************************************************************************
*
*   raymath v1.5 - Math functions to work with Vector2, Vector3, Matrix and Quaternions
*
*   CONVENTIONS:
*     - Matrix structure is defined as row-major (memory layout) but parameters naming AND all
*       math operations performed by the library consider the structure as it was column-major
*       It is like transposed versions of the matrices are used for all the maths
*       It benefits some functions making them cache-friendly and also avoids matrix
*       transpositions sometimes required by OpenGL
*       Example: In memory order, row0 is [m0 m4 m8 m12] but in semantic math row0 is [m0 m1 m2 m3]
*     - Functions are always self-contained, no function use another raymath function inside,
*       required code is directly re-implemented inside
*     - Functions input parameters are always received by value (2 unavoidable exceptions)
*     - Functions use always a "result" variable for return
*     - Functions are always defined inline
*     - Angles are always in radians (DEG2RAD/RAD2DEG macros provided for convenience)
*     - No compound literals used to make sure libray is compatible with C++
*
*   CONFIGURATION:
*       #define RAYMATH_IMPLEMENTATION
*           Generates the implementation of the library into the included file.
*           If not defined, the library is in header only mode and can be included in other headers
*           or source files without problems. But only ONE file should hold the implementation.
*
*       #define RAYMATH_STATIC_INLINE
*           Define static inline functions code, so #include header suffices for use.
*           This may use up lots of memory.
*
*
*   LICENSE: zlib/libpng
*
*   Copyright (c) 2015-2024 Ramon Santamaria (@raysan5)
*
*   This software is provided "as-is", without any express or implied warranty. In no event
*   will the authors be held liable for any damages arising from the use of this software.
*
*   Permission is granted to anyone to use this software for any purpose, including commercial
*   applications, and to alter it and redistribute it freely, subject to the following restrictions:
*
*     1. The origin of this software must not be misrepresented; you must not claim that you
*     wrote the original software. If you use this software in a product, an acknowledgment
*     in the product documentation would be appreciated but is not required.
*
*     2. Altered source versions must be plainly marked as such, and must not be misrepresented
*     as being the original software.
*
*     3. This notice may not be removed or altered from any source distribution.
*
**********************************************************************************************/

#ifndef RAYMATH_H
#define RAYMATH_H

#if defined(RAYMATH_IMPLEMENTATION) && defined(RAYMATH_STATIC_INLINE)
    #error "Specifying both RAYMATH_IMPLEMENTATION and RAYMATH_STATIC_INLINE is contradictory"
#endif

// Function specifiers definition
#if defined(RAYMATH_IMPLEMENTATION)
    #if defined(_WIN32) && defined(BUILD_LIBTYPE_SHARED)
        #define RMAPI __declspec(dllexport) extern inline // We are building raylib as a Win32 shared library (.dll)
    #elif defined(BUILD_LIBTYPE_SHARED)
        #define RMAPI __attribute__((visibility("default"))) // We are building raylib as a Unix shared library (.so/.dylib)
    #elif defined(_WIN32) && defined(USE_LIBTYPE_SHARED)
        #define RMAPI __declspec(dllimport)         // We are using raylib as a Win32 shared library (.dll)
    #else
        #define RMAPI extern inline // Provide external definition
    #endif
#elif defined(RAYMATH_STATIC_INLINE)
    #define RMAPI static inline // Functions may be inlined, no external out-of-line definition
#else
    #if defined(__TINYC__)
        #define RMAPI static inline // plain inline not supported by tinycc (See issue #435)
    #else
        #define RMAPI inline        // Functions may be inlined or external definition used
    #endif
#endif

//----------------------------------------------------------------------------------
// Defines and Macros
//----------------------------------------------------------------------------------
#ifndef PI
    #define PI 3.14159265358979323846f
#endif

#ifndef EPSILON
    #define EPSILON 0.000001f
#endif

#ifndef DEG2RAD
    #define DEG2RAD (PI/180.0f)
#endif

#ifndef RAD2DEG
    #define RAD2DEG (180.0f/PI)
#endif

// Get float vector for Matrix
#ifndef MatrixToFloat
    #define MatrixToFloat(mat) (MatrixToFloatV(mat).v)
#endif

// Get float vector for Vector3
#ifndef Vector3ToFloat
    #define Vector3ToFloat(vec) (Vector3ToFloatV(vec).v)
#endif

//----------------------------------------------------------------------------------
// Types and Structures Definition
//----------------------------------------------------------------------------------
#if !defined(RL_VECTOR2_TYPE)
// Vector2 type
typedef struct Vector2 {
    float x;
    float y;
} Vector2;
#define RL_VECTOR2_TYPE
#endif

#if !defined(RL_VECTOR3_TYPE)
// Vector3 type
typedef struct Vector3 {
    float x;
    float y;
    float z;
} Vector3;
#define RL_VECTOR3_TYPE
#endif

#if !defined(RL_VECTOR4_TYPE)
// Vector4 type
typedef struct Vector4 {
    float x;
    float y;
    float z;
    float w;
} Vector4;
#define RL_VECTOR4_TYPE
#endif

#if !defined(RL_QUATERNION_TYPE)
// Quaternion type
typedef Vector4 Quaternion;
#define RL_QUATERNION_TYPE
#endif

#if !defined(RL_MATRIX_TYPE)
// Matrix type (OpenGL style 4x4 - right handed, column major)
typedef struct Matrix {
    float m0, m4, m8, m12;      // Matrix first row (4 components)
    float m1, m5, m9, m13;      // Matrix second row (4 components)
    float m2, m6, m10, m14;     // Matrix third row (4 components)
    float m3, m7, m11, m15;     // Matrix fourth row (4 components)
} Matrix;
#define RL_MATRIX_TYPE
#endif

// NOTE: Helper types to be used instead of array return types for *ToFloat functions
typedef struct float3 {
    float v[3];
} float3;

typedef struct float16 {
    float v[16];
} float16;

#include <math.h>       // Required for: sinf(), cosf(), tan(), atan2f(), sqrtf(), floor(), fminf(), fmaxf(), fabsf()

//----------------------------------------------------------------------------------
// Module Functions Definition - Utils math
//----------------------------------------------------------------------------------

// Clamp float value
RMAPI float Clamp(float value, float min, float max)
{
    float result = (value < min) ? min : value;

    if (result > max) result = max;

    return result;
}

// Calculate linear interpolation between two floats
RMAPI float Lerp(float start, float end, float amount)
{
    float result = start + amount*(end - start);

    return result;
}

// Normalize input value within input range
RMAPI float Normalize(float value, float start, float end)
{
    float result = (value - start)/(end - start);

    return result;
}

// Remap input value within input range to output range
RMAPI float Remap(float value, float inputStart, float inputEnd, float outputStart, float outputEnd)
{
    float result = (value - inputStart)/(inputEnd - inputStart)*(outputEnd - outputStart) + outputStart;

    return result;
}

// Wrap input value from min to max
RMAPI float Wrap(float value, float min, float max)
{
    float result = value - (max - min)*floorf((value - min)/(max - min));

    return result;
}

// Check whether two given floats are almost equal
RMAPI int FloatEquals(float x, float y)
{
#if !defined(EPSILON)
    #define EPSILON 0.000001f
#endif

    int result = (fabsf(x - y)) <= (EPSILON*fmaxf(1.0f, fmaxf(fabsf(x), fabsf(y))));

    return result;
}

//----------------------------------------------------------------------------------
// Module Functions Definition - Vector2 math
//----------------------------------------------------------------------------------

// Vector with components value 0.0f
RMAPI Vector2 Vector2Zero(void)
{
    Vector2 result = { 0.0f, 0.0f };

    return result;
}

// Vector with components value 1.0f
RMAPI Vector2 Vector2One(void)
{
    Vector2 result = { 1.0f, 1.0f };

    return result;
}

// Add two vectors (v1 + v2)
RMAPI Vector2 Vector2Add(Vector2 v1, Vector2 v2)
{
    Vector2 result = { v1.x + v2.x, v1.y + v2.y };

    return result;
}

// Add vector and float value
RMAPI Vector2 Vector2AddValue(Vector2 v, float add)
{
    Vector2 result = { v.x + add, v.y + add };

    return result;
}

// Subtract two vectors (v1 - v2)
RMAPI Vector2 Vector2Subtract(Vector2 v1, Vector2 v2)
{
    Vector2 result = { v1.x - v2.x, v1.y - v2.y };

    return result;
}

// Subtract vector by float value
RMAPI Vector2 Vector2SubtractValue(Vector2 v, float sub)
{
    Vector2 result = { v.x - sub, v.y - sub };

    return result;
}

// Calculate vector length
RMAPI float Vector2Length(Vector2 v)
{
    float result = sqrtf((v.x*v.x) + (v.y*v.y));

    return result;
}

// Calculate vector square length
RMAPI float Vector2LengthSqr(Vector2 v)
{
    float result = (v.x*v.x) + (v.y*v.y);

    return result;
}

// Calculate two vectors dot product
RMAPI float Vector2DotProduct(Vector2 v1, Vector2 v2)
{
    float result = (v1.x*v2.x + v1.y*v2.y);

    return result;
}

// Calculate distance between two vectors
RMAPI float Vector2Distance(Vector2 v1, Vector2 v2)
{
    float result = sqrtf((v1.x - v2.x)*(v1.x - v2.x) + (v1.y - v2.y)*(v1.y - v2.y));

    return result;
}

// Calculate square distance between two vectors
RMAPI float Vector2DistanceSqr(Vector2 v1, Vector2 v2)
{
    float result = ((v1.x - v2.x)*(v1.x - v2.x) + (v1.y - v2.y)*(v1.y - v2.y));

    return result;
}

// Calculate angle between two vectors
// NOTE: Angle is calculated from origin point (0, 0)
RMAPI float Vector2Angle(Vector2 v1, Vector2 v2)
{
    float result = 0.0f;

    float dot = v1.x*v2.x + v1.y*v2.y;
    float det = v1.x*v2.y - v1.y*v2.x;

    result = atan2f(det, dot);

    return result;
}

// Calculate angle defined by a two vectors line
// NOTE: Parameters need to be normalized
// Current implementation should be aligned with glm::angle
RMAPI float Vector2LineAngle(Vector2 start, Vector2 end)
{
    float result = 0.0f;

    // TODO(10/9/2023): Currently angles move clockwise, determine if this is wanted behavior
    result = -atan2f(end.y - start.y, end.x - start.x);

    return result;
}

// Scale vector (multiply by value)
RMAPI Vector2 Vector2Scale(Vector2 v, float scale)
{
    Vector2 result = { v.x*scale, v.y*scale };

    return result;
}

// Multiply vector by vector
RMAPI Vector2 Vector2Multiply(Vector2 v1, Vector2 v2)
{
    Vector2 result = { v1.x*v2.x, v1.y*v2.y };

    return result;
}

// Negate vector
RMAPI Vector2 Vector2Negate(Vector2 v)
{
    Vector2 result = { -v.x, -v.y };

    return result;
}

// Divide vector by vector
RMAPI Vector2 Vector2Divide(Vector2 v1, Vector2 v2)
{
    Vector2 result = { v1.x/v2.x, v1.y/v2.y };

    return result;
}

// Normalize provided vector
RMAPI Vector2 Vector2Normalize(Vector2 v)
{
    Vector2 result = { 0 };
    float lengthSq = (v.x*v.x) + (v.y*v.y);

    if (lengthSq == 0.0f) lengthSq = 1.0f;
    float ilength = 1.0f/sqrtf(lengthSq);
    result.x = v.x*ilength;
    result.y = v.y*ilength;

    return result;
}

// Transforms a Vector2 by a given Matrix
RMAPI Vector2 Vector2Transform(Vector2 v, Matrix mat)
{
    Vector2 result = { 0 };

    float x = v.x;
    float y = v.y;
    float z = 0;

    result.x = mat.m0*x + mat.m4*y + mat.m8*z + mat.m12;
    result.y = mat.m1*x + mat.m5*y + mat.m9*z + mat.m13;

    return result;
}

// Calculate linear interpolation between two vectors
RMAPI Vector2 Vector2Lerp(Vector2 v1, Vector2 v2, float amount)
{
    Vector2 result = { 0 };

    result.x = v1.x + amount*(v2.x - v1.x);
    result.y = v1.y + amount*(v2.y - v1.y);

    return result;
}

// Calculate reflected vector to normal
RMAPI Vector2 Vector2Reflect(Vector2 v, Vector2 normal)
{
    Vector2 result = { 0 };

    float dotProduct = (v.x*normal.x + v.y*normal.y); // Dot product

    result.x = v.x - (2.0f*normal.x)*dotProduct;
    result.y = v.y - (2.0f*normal.y)*dotProduct;

    return result;
}

// Get min value for each pair of components
RMAPI Vector2 Vector2Min(Vector2 v1, Vector2 v2)
{
    Vector2 result = { 0 };

    result.x = fminf(v1.x, v2.x);
    result.y = fminf(v1.y, v2.y);

    return result;
}

// Get max value for each pair of components
RMAPI Vector2 Vector2Max(Vector2 v1, Vector2 v2)
{
    Vector2 result = { 0 };

    result.x = fmaxf(v1.x, v2.x);
    result.y = fmaxf(v1.y, v2.y);

    return result;
}

// Rotate vector by angle
RMAPI Vector2 Vector2Rotate(Vector2 v, float angle)
{
    Vector2 result = { 0 };

    float cosres = cosf(angle);
    float sinres = sinf(angle);

    result.x = v.x*cosres - v.y*sinres;
    result.y = v.x*sinres + v.y*cosres;

    return result;
}

// Move Vector towards target
RMAPI Vector2 Vector2MoveTowards(Vector2 v, Vector2 target, float maxDistance)
{
    Vector2 result = { 0 };

    float dx = target.x - v.x;
    float dy = target.y - v.y;
    float value = (dx*dx) + (dy*dy);

    if ((value == 0) || ((maxDistance >= 0) && (value <= maxDistance*maxDistance))) return target;

    float dist = sqrtf(value);

    result.x = v.x + dx/dist*maxDistance;
    result.y = v.y + dy/dist*maxDistance;

    return result;
}

// Invert the given vector
RMAPI Vector2 Vector2Invert(Vector2 v)
{
    Vector2 result = { 1.0f/v.x, 1.0f/v.y };

    return result;
}

// Clamp the components of the vector between
// min and max values specified by the given vectors
RMAPI Vector2 Vector2Clamp(Vector2 v, Vector2 min, Vector2 max)
{
    Vector2 result = { 0 };

    result.x = fminf(max.x, fmaxf(min.x, v.x));
    result.y = fminf(max.y, fmaxf(min.y, v.y));

    return result;
}

// Clamp the magnitude of the vector between two min and max values
RMAPI Vector2 Vector2ClampValue(Vector2 v, float min, float max)
{
    Vector2 result = { 0 };

    float length = (v.x*v.x) + (v.y*v.y);
    if (length == 0.0f) length = 1.0f;
    length = sqrtf(length);

    float scale = 1;    // By default, 1 as the neutral element.
    if (length < min)
    {
        scale = min/length;
    }
    else if (length > max)
    {
        scale = max/length;
    }

    result.x = v.x*scale;
    result.y = v.y*scale;

    return result;
}

// Check whether two given vectors are almost equal
RMAPI int Vector2Equals(Vector2 p, Vector2 q)
{
#if !defined(EPSILON)
    #define EPSILON 0.000001f
#endif

    int result = ((fabsf(p.x - q.x)) <= (EPSILON*fmaxf(1.0f, fmaxf(fabsf(p.x), fabsf(q.x))))) &&
                  ((fabsf(p.y - q.y)) <= (EPSILON*fmaxf(1.0f, fmaxf(fabsf(p.y), fabsf(q.y)))));

    return result;
}

// Compute the direction of a refracted ray
// v: normalized direction of the incoming ray
// n: normalized normal vector of the interface of two optical media
// r: ratio of the refractive index of the medium from where the ray comes
//    to the refractive index of the medium on the other side of the surface
RMAPI Vector2 Vector2Refract(Vector2 v, Vector2 n, float r)
{
    Vector2 result = { 0 };

    float dot = v.x*n.x + v.y*n.y;
    float d = 1.0f - r*r*(1.0f - dot*dot);

    if (d >= 0.0f)
    {
        d = sqrtf(d);
        v.x = r*v.x - (r*dot + d)*n.x;
        v.y = r*v.y - (r*dot + d)*n.y;

        result = v;
    }

    return result;
}


//----------------------------------------------------------------------------------
// Module Functions Definition - Vector3 math
//----------------------------------------------------------------------------------

// Vector with components value 0.0f
RMAPI Vector3 Vector3Zero(void)
{
    Vector3 result = { 0.0f, 0.0f, 0.0f };

    return result;
}

// Vector with components value 1.0f
RMAPI Vector3 Vector3One(void)
{
    Vector3 result = { 1.0f, 1.0f, 1.0f };

    return result;
}

// Add two vectors
RMAPI Vector3 Vector3Add(Vector3 v1, Vector3 v2)
{
    Vector3 result = { v1.x + v2.x, v1.y + v2.y, v1.z + v2.z };

    return result;
}

// Add vector and float value
RMAPI Vector3 Vector3AddValue(Vector3 v, float add)
{
    Vector3 result = { v.x + add, v.y + add, v.z + add };

    return result;
}

// Subtract two vectors
RMAPI Vector3 Vector3Subtract(Vector3 v1, Vector3 v2)
{
    Vector3 result = { v1.x - v2.x, v1.y - v2.y, v1.z - v2.z };

    return result;
}

// Subtract vector by float value
RMAPI Vector3 Vector3SubtractValue(Vector3 v, float sub)
{
    Vector3 result = { v.x - sub, v.y - sub, v.z - sub };

    return result;
}

// Multiply vector by scalar
RMAPI Vector3 Vector3Scale(Vector3 v, float scalar)
{
    Vector3 result = { v.x*scalar, v.y*scalar, v.z*scalar };

    return result;
}

// Multiply vector by vector
RMAPI Vector3 Vector3Multiply(Vector3 v1, Vector3 v2)
{
    Vector3 result = { v1.x*v2.x, v1.y*v2.y, v1.z*v2.z };

    return result;
}

// Calculate two vectors cross product
RMAPI Vector3 Vector3CrossProduct(Vector3 v1, Vector3 v2)
{
    Vector3 result = { v1.y*v2.z - v1.z*v2.y, v1.z*v2.x - v1.x*v2.z, v1.x*v2.y - v1.y*v2.x };

    return result;
}

// Calculate one vector perpendicular vector
RMAPI Vector3 Vector3Perpendicular(Vector3 v)
{
    Vector3 result = { 0 };

    float min = fabsf(v.x);
    Vector3 cardinalAxis = {1.0f, 0.0f, 0.0f};

    if (fabsf(v.y) < min)
    {
        min = fabsf(v.y);
        Vector3 tmp = {0.0f, 1.0f, 0.0f};
        cardinalAxis = tmp;
    }

    if (fabsf(v.z) < min)
    {
        Vector3 tmp = {0.0f, 0.0f, 1.0f};
        cardinalAxis = tmp;
    }

    // Cross product between vectors
    result.x = v.y*cardinalAxis.z - v.z*cardinalAxis.y;
    result.y = v.z*cardinalAxis.x - v.x*cardinalAxis.z;
    result.z = v.x*cardinalAxis.y - v.y*cardinalAxis.x;

    return result;
}

// Calculate vector length
RMAPI float Vector3Length(const Vector3 v)
{
    float result = sqrtf(v.x*v.x + v.y*v.y + v.z*v.z);

    return result;
}

// Calculate vector square length
RMAPI float Vector3LengthSqr(const Vector3 v)
{
    float result = v.x*v.x + v.y*v.y + v.z*v.z;

    return result;
}

// Calculate two vectors dot product
RMAPI float Vector3DotProduct(Vector3 v1, Vector3 v2)
{
    float result = (v1.x*v2.x + v1.y*v2.y + v1.z*v2.z);

    return result;
}

// Calculate distance between two vectors
RMAPI float Vector3Distance(Vector3 v1, Vector3 v2)
{
    float result = 0.0f;

    float dx = v2.x - v1.x;
    float dy = v2.y - v1.y;
    float dz = v2.z - v1.z;
    result = sqrtf(dx*dx + dy*dy + dz*dz);

    return result;
}

// Calculate square distance between two vectors
RMAPI float Vector3DistanceSqr(Vector3 v1, Vector3 v2)
{
    float result = 0.0f;

    float dx = v2.x - v1.x;
    float dy = v2.y - v1.y;
    float dz = v2.z - v1.z;
    result = dx*dx + dy*dy + dz*dz;

    return result;
}

// Calculate angle between two vectors
RMAPI float Vector3Angle(Vector3 v1, Vector3 v2)
{
    float result = 0.0f;

    Vector3 cross = { v1.y*v2.z - v1.z*v2.y, v1.z*v2.x - v1.x*v2.z, v1.x*v2.y - v1.y*v2.x };
    float len = sqrtf(cross.x*cross.x + cross.y*cross.y + cross.z*cross.z);
    float dot = (v1.x*v2.x + v1.y*v2.y + v1.z*v2.z);
    result = atan2f(len, dot);

    return result;
}

// Negate provided vector (invert direction)
RMAPI Vector3 Vector3Negate(Vector3 v)
{
    Vector3 result = { -v.x, -v.y, -v.z };

    return result;
}

// Divide vector by vector
RMAPI Vector3 Vector3Divide(Vector3 v1, Vector3 v2)
{
    Vector3 result = { v1.x/v2.x, v1.y/v2.y, v1.z/v2.z };

    return result;
}

// Normalize provided vector
RMAPI Vector3 Vector3Normalize(Vector3 v)
{
    Vector3 result = { 0 };

    float lengthSq = v.x*v.x + v.y*v.y + v.z*v.z;
    if (lengthSq == 0.0f) lengthSq = 1.0f;
    float ilength = 1.0f/sqrt(lengthSq);

    result.x = v.x * ilength;
    result.y = v.y * ilength;
    result.z = v.z * ilength;

    return result;
}

//Calculate the projection of the vector v1 on to v2
RMAPI Vector3 Vector3Project(Vector3 v1, Vector3 v2)
{
    Vector3 result = { 0 };

    float v1dv2 = (v1.x*v2.x + v1.y*v2.y + v1.z*v2.z);
    float v2dv2 = (v2.x*v2.x + v2.y*v2.y + v2.z*v2.z);

    float mag = v1dv2/v2dv2;

    result.x = v2.x*mag;
    result.y = v2.y*mag;
    result.z = v2.z*mag;

    return result;
}

//Calculate the rejection of the vector v1 on to v2
RMAPI Vector3 Vector3Reject(Vector3 v1, Vector3 v2)
{
    Vector3 result = { 0 };

    float v1dv2 = (v1.x*v2.x + v1.y*v2.y + v1.z*v2.z);
    float v2dv2 = (v2.x*v2.x + v2.y*v2.y + v2.z*v2.z);

    float mag = v1dv2/v2dv2;

    result.x = v1.x - (v2.x*mag);
    result.y = v1.y - (v2.y*mag);
    result.z = v1.z - (v2.z*mag);

    return result;
}

// Orthonormalize provided vectors
// Makes vectors normalized and orthogonal to each other
// Gram-Schmidt function implementation
RMAPI void Vector3OrthoNormalize(Vector3 *v1, Vector3 *v2)
{
    float lengthSq = 0.0f;
    float ilength = 0.0f;

    // Vector3Normalize(*v1);
    Vector3 v = *v1;
    lengthSq = v.x*v.x + v.y*v.y + v.z*v.z;
    if (lengthSq == 0.0f) lengthSq = 1.0f;
    ilength = 1.0f/sqrtf(lengthSq);
    v1->x *= ilength;
    v1->y *= ilength;
    v1->z *= ilength;

    // Vector3CrossProduct(*v1, *v2)
    Vector3 vn1 = { v1->y*v2->z - v1->z*v2->y, v1->z*v2->x - v1->x*v2->z, v1->x*v2->y - v1->y*v2->x };

    // Vector3Normalize(vn1);
    v = vn1;
    lengthSq = v.x*v.x + v.y*v.y + v.z*v.z;
    if (lengthSq == 0.0f) lengthSq = 1.0f;
    ilength = 1.0f/sqrtf(lengthSq);
    vn1.x *= ilength;
    vn1.y *= ilength;
    vn1.z *= ilength;

    // Vector3CrossProduct(vn1, *v1)
    Vector3 vn2 = { vn1.y*v1->z - vn1.z*v1->y, vn1.z*v1->x - vn1.x*v1->z, vn1.x*v1->y - vn1.y*v1->x };

    *v2 = vn2;
}

// Transforms a Vector3 by a given Matrix
RMAPI Vector3 Vector3Transform(Vector3 v, Matrix mat)
{
    Vector3 result = { 0 };

    float x = v.x;
    float y = v.y;
    float z = v.z;

    result.x = mat.m0*x + mat.m4*y + mat.m8*z + mat.m12;
    result.y = mat.m1*x + mat.m5*y + mat.m9*z + mat.m13;
    result.z = mat.m2*x + mat.m6*y + mat.m10*z + mat.m14;

    return result;
}

// Transform a vector by quaternion rotation
RMAPI Vector3 Vector3RotateByQuaternion(Vector3 v, Quaternion q)
{
    Vector3 result = { 0 };

    result.x = v.x*(q.x*q.x + q.w*q.w - q.y*q.y - q.z*q.z) + v.y*(2*q.x*q.y - 2*q.w*q.z) + v.z*(2*q.x*q.z + 2*q.w*q.y);
    result.y = v.x*(2*q.w*q.z + 2*q.x*q.y) + v.y*(q.w*q.w - q.x*q.x + q.y*q.y - q.z*q.z) + v.z*(-2*q.w*q.x + 2*q.y*q.z);
    result.z = v.x*(-2*q.w*q.y + 2*q.x*q.z) + v.y*(2*q.w*q.x + 2*q.y*q.z)+ v.z*(q.w*q.w - q.x*q.x - q.y*q.y + q.z*q.z);

    return result;
}

// Rotates a vector around an axis
RMAPI Vector3 Vector3RotateByAxisAngle(Vector3 v, Vector3 axis, float angle)
{
    // Using Euler-Rodrigues Formula
    // Ref.: https://en.wikipedia.org/w/index.php?title=Euler%E2%80%93Rodrigues_formula

    Vector3 result = v;

    // Vector3Normalize(axis);
    float lengthSq = axis.x*axis.x + axis.y*axis.y + axis.z*axis.z;
    if (lengthSq == 0.0f) lengthSq = 1.0f;
    float ilength = 1.0f/sqrtf(lengthSq);
    axis.x *= ilength;
    axis.y *= ilength;
    axis.z *= ilength;

    angle /= 2.0f;
    float a = sinf(angle);
    float b = axis.x*a;
    float c = axis.y*a;
    float d = axis.z*a;
    a = cosf(angle);
    Vector3 w = { b, c, d };

    // Vector3CrossProduct(w, v)
    Vector3 wv = { w.y*v.z - w.z*v.y, w.z*v.x - w.x*v.z, w.x*v.y - w.y*v.x };

    // Vector3CrossProduct(w, wv)
    Vector3 wwv = { w.y*wv.z - w.z*wv.y, w.z*wv.x - w.x*wv.z, w.x*wv.y - w.y*wv.x };

    // Vector3Scale(wv, 2*a)
    a *= 2;
    wv.x *= a;
    wv.y *= a;
    wv.z *= a;

    // Vector3Scale(wwv, 2)
    wwv.x *= 2;
    wwv.y *= 2;
    wwv.z *= 2;

    result.x += wv.x;
    result.y += wv.y;
    result.z += wv.z;

    result.x += wwv.x;
    result.y += wwv.y;
    result.z += wwv.z;

    return result;
}

// Move Vector towards target
RMAPI Vector3 Vector3MoveTowards(Vector3 v, Vector3 target, float maxDistance)
{
    Vector3 result = { 0 };

    float dx = target.x - v.x;
    float dy = target.y - v.y;
    float dz = target.z - v.z;
    float value = (dx*dx) + (dy*dy) + (dz*dz);

    if ((value == 0) || ((maxDistance >= 0) && (value <= maxDistance*maxDistance))) return target;

    float dist = sqrtf(value);

    result.x = v.x + dx/dist*maxDistance;
    result.y = v.y + dy/dist*maxDistance;
    result.z = v.z + dz/dist*maxDistance;

    return result;
}

// Calculate linear interpolation between two vectors
RMAPI Vector3 Vector3Lerp(Vector3 v1, Vector3 v2, float amount)
{
    Vector3 result = { 0 };

    result.x = v1.x + amount*(v2.x - v1.x);
    result.y = v1.y + amount*(v2.y - v1.y);
    result.z = v1.z + amount*(v2.z - v1.z);

    return result;
}

// Calculate cubic hermite interpolation between two vectors and their tangents
// as described in the GLTF 2.0 specification: https://registry.khronos.org/glTF/specs/2.0/glTF-2.0.html#interpolation-cubic
RMAPI Vector3 Vector3CubicHermite(Vector3 v1, Vector3 tangent1, Vector3 v2, Vector3 tangent2, float amount)
{
    Vector3 result = { 0 };

    float amountPow2 = amount * amount;
    float amountPow3 = amount * amount * amount;

    result.x = (2 * amountPow3 - 3 * amountPow2 + 1) * v1.x + (amountPow3 - 2 * amountPow2 + amount) * tangent1.x + (-2 * amountPow3 + 3 * amountPow2) * v2.x + (amountPow3 - amountPow2) * tangent2.x;
    result.y = (2 * amountPow3 - 3 * amountPow2 + 1) * v1.y + (amountPow3 - 2 * amountPow2 + amount) * tangent1.y + (-2 * amountPow3 + 3 * amountPow2) * v2.y + (amountPow3 - amountPow2) * tangent2.y;
    result.z = (2 * amountPow3 - 3 * amountPow2 + 1) * v1.z + (amountPow3 - 2 * amountPow2 + amount) * tangent1.z + (-2 * amountPow3 + 3 * amountPow2) * v2.z + (amountPow3 - amountPow2) * tangent2.z;

    return result;
}

// Calculate reflected vector to normal
RMAPI Vector3 Vector3Reflect(Vector3 v, Vector3 normal)
{
    Vector3 result = { 0 };

    // I is the original vector
    // N is the normal of the incident plane
    // R = I - (2*N*(DotProduct[I, N]))

    float dotProduct = (v.x*normal.x + v.y*normal.y + v.z*normal.z);

    result.x = v.x - (2.0f*normal.x)*dotProduct;
    result.y = v.y - (2.0f*normal.y)*dotProduct;
    result.z = v.z - (2.0f*normal.z)*dotProduct;

    return result;
}

// Get min value for each pair of components
RMAPI Vector3 Vector3Min(Vector3 v1, Vector3 v2)
{
    Vector3 result = { 0 };

    result.x = fminf(v1.x, v2.x);
    result.y = fminf(v1.y, v2.y);
    result.z = fminf(v1.z, v2.z);

    return result;
}

// Get max value for each pair of components
RMAPI Vector3 Vector3Max(Vector3 v1, Vector3 v2)
{
    Vector3 result = { 0 };

    result.x = fmaxf(v1.x, v2.x);
    result.y = fmaxf(v1.y, v2.y);
    result.z = fmaxf(v1.z, v2.z);

    return result;
}

// Compute barycenter coordinates (u, v, w) for point p with respect to triangle (a, b, c)
// NOTE: Assumes P is on the plane of the triangle
RMAPI Vector3 Vector3Barycenter(Vector3 p, Vector3 a, Vector3 b, Vector3 c)
{
    Vector3 result = { 0 };

    Vector3 v0 = { b.x - a.x, b.y - a.y, b.z - a.z };   // Vector3Subtract(b, a)
    Vector3 v1 = { c.x - a.x, c.y - a.y, c.z - a.z };   // Vector3Subtract(c, a)
    Vector3 v2 = { p.x - a.x, p.y - a.y, p.z - a.z };   // Vector3Subtract(p, a)
    float d00 = (v0.x*v0.x + v0.y*v0.y + v0.z*v0.z);    // Vector3DotProduct(v0, v0)
    float d01 = (v0.x*v1.x + v0.y*v1.y + v0.z*v1.z);    // Vector3DotProduct(v0, v1)
    float d11 = (v1.x*v1.x + v1.y*v1.y + v1.z*v1.z);    // Vector3DotProduct(v1, v1)
    float d20 = (v2.x*v0.x + v2.y*v0.y + v2.z*v0.z);    // Vector3DotProduct(v2, v0)
    float d21 = (v2.x*v1.x + v2.y*v1.y + v2.z*v1.z);    // Vector3DotProduct(v2, v1)

    float denom = d00*d11 - d01*d01;

    result.y = (d11*d20 - d01*d21)/denom;
    result.z = (d00*d21 - d01*d20)/denom;
    result.x = 1.0f - (result.z + result.y);

    return result;
}

// Projects a Vector3 from screen space into object space
// NOTE: We are avoiding calling other raymath functions despite available
RMAPI Vector3 Vector3Unproject(Vector3 source, Matrix projection, Matrix view)
{
    Vector3 result = { 0 };

    // Calculate unprojected matrix (multiply view matrix by projection matrix) and invert it
    Matrix matViewProj = {      // MatrixMultiply(view, projection);
        view.m0*projection.m0 + view.m1*projection.m4 + view.m2*projection.m8 + view.m3*projection.m12,
        view.m0*projection.m1 + view.m1*projection.m5 + view.m2*projection.m9 + view.m3*projection.m13,
        view.m0*projection.m2 + view.m1*projection.m6 + view.m2*projection.m10 + view.m3*projection.m14,
        view.m0*projection.m3 + view.m1*projection.m7 + view.m2*projection.m11 + view.m3*projection.m15,
        view.m4*projection.m0 + view.m5*projection.m4 + view.m6*projection.m8 + view.m7*projection.m12,
        view.m4*projection.m1 + view.m5*projection.m5 + view.m6*projection.m9 + view.m7*projection.m13,
        view.m4*projection.m2 + view.m5*projection.m6 + view.m6*projection.m10 + view.m7*projection.m14,
        view.m4*projection.m3 + view.m5*projection.m7 + view.m6*projection.m11 + view.m7*projection.m15,
        view.m8*projection.m0 + view.m9*projection.m4 + view.m10*projection.m8 + view.m11*projection.m12,
        view.m8*projection.m1 + view.m9*projection.m5 + view.m10*projection.m9 + view.m11*projection.m13,
        view.m8*projection.m2 + view.m9*projection.m6 + view.m10*projection.m10 + view.m11*projection.m14,
        view.m8*projection.m3 + view.m9*projection.m7 + view.m10*projection.m11 + view.m11*projection.m15,
        view.m12*projection.m0 + view.m13*projection.m4 + view.m14*projection.m8 + view.m15*projection.m12,
        view.m12*projection.m1 + view.m13*projection.m5 + view.m14*projection.m9 + view.m15*projection.m13,
        view.m12*projection.m2 + view.m13*projection.m6 + view.m14*projection.m10 + view.m15*projection.m14,
        view.m12*projection.m3 + view.m13*projection.m7 + view.m14*projection.m11 + view.m15*projection.m15 };

    // Calculate inverted matrix -> MatrixInvert(matViewProj);
    // Cache the matrix values (speed optimization)
    float a00 = matViewProj.m0, a01 = matViewProj.m1, a02 = matViewProj.m2, a03 = matViewProj.m3;
    float a10 = matViewProj.m4, a11 = matViewProj.m5, a12 = matViewProj.m6, a13 = matViewProj.m7;
    float a20 = matViewProj.m8, a21 = matViewProj.m9, a22 = matViewProj.m10, a23 = matViewProj.m11;
    float a30 = matViewProj.m12, a31 = matViewProj.m13, a32 = matViewProj.m14, a33 = matViewProj.m15;

    float b00 = a00*a11 - a01*a10;
    float b01 = a00*a12 - a02*a10;
    float b02 = a00*a13 - a03*a10;
    float b03 = a01*a12 - a02*a11;
    float b04 = a01*a13 - a03*a11;
    float b05 = a02*a13 - a03*a12;
    float b06 = a20*a31 - a21*a30;
    float b07 = a20*a32 - a22*a30;
    float b08 = a20*a33 - a23*a30;
    float b09 = a21*a32 - a22*a31;
    float b10 = a21*a33 - a23*a31;
    float b11 = a22*a33 - a23*a32;

    // Calculate the invert determinant (inlined to avoid double-caching)
    float invDet = 1.0f/(b00*b11 - b01*b10 + b02*b09 + b03*b08 - b04*b07 + b05*b06);

    Matrix matViewProjInv = {
        (a11*b11 - a12*b10 + a13*b09)*invDet,
        (-a01*b11 + a02*b10 - a03*b09)*invDet,
        (a31*b05 - a32*b04 + a33*b03)*invDet,
        (-a21*b05 + a22*b04 - a23*b03)*invDet,
        (-a10*b11 + a12*b08 - a13*b07)*invDet,
        (a00*b11 - a02*b08 + a03*b07)*invDet,
        (-a30*b05 + a32*b02 - a33*b01)*invDet,
        (a20*b05 - a22*b02 + a23*b01)*invDet,
        (a10*b10 - a11*b08 + a13*b06)*invDet,
        (-a00*b10 + a01*b08 - a03*b06)*invDet,
        (a30*b04 - a31*b02 + a33*b00)*invDet,
        (-a20*b04 + a21*b02 - a23*b00)*invDet,
        (-a10*b09 + a11*b07 - a12*b06)*invDet,
        (a00*b09 - a01*b07 + a02*b06)*invDet,
        (-a30*b03 + a31*b01 - a32*b00)*invDet,
        (a20*b03 - a21*b01 + a22*b00)*invDet };

    // Create quaternion from source point
    Quaternion quat = { source.x, source.y, source.z, 1.0f };

    // Multiply quat point by unprojecte matrix
    Quaternion qtransformed = {     // QuaternionTransform(quat, matViewProjInv)
        matViewProjInv.m0*quat.x + matViewProjInv.m4*quat.y + matViewProjInv.m8*quat.z + matViewProjInv.m12*quat.w,
        matViewProjInv.m1*quat.x + matViewProjInv.m5*quat.y + matViewProjInv.m9*quat.z + matViewProjInv.m13*quat.w,
        matViewProjInv.m2*quat.x + matViewProjInv.m6*quat.y + matViewProjInv.m10*quat.z + matViewProjInv.m14*quat.w,
        matViewProjInv.m3*quat.x + matViewProjInv.m7*quat.y + matViewProjInv.m11*quat.z + matViewProjInv.m15*quat.w };

    // Normalized world points in vectors
    result.x = qtransformed.x/qtransformed.w;
    result.y = qtransformed.y/qtransformed.w;
    result.z = qtransformed.z/qtransformed.w;

    return result;
}

// Get Vector3 as float array
RMAPI float3 Vector3ToFloatV(Vector3 v)
{
    float3 buffer = { 0 };

    buffer.v[0] = v.x;
    buffer.v[1] = v.y;
    buffer.v[2] = v.z;

    return buffer;
}

// Invert the given vector
RMAPI Vector3 Vector3Invert(Vector3 v)
{
    Vector3 result = { 1.0f/v.x, 1.0f/v.y, 1.0f/v.z };

    return result;
}

// Clamp the components of the vector between
// min and max values specified by the given vectors
RMAPI Vector3 Vector3Clamp(Vector3 v, Vector3 min, Vector3 max)
{
    Vector3 result = { 0 };

    result.x = fminf(max.x, fmaxf(min.x, v.x));
    result.y = fminf(max.y, fmaxf(min.y, v.y));
    result.z = fminf(max.z, fmaxf(min.z, v.z));

    return result;
}

// Clamp the magnitude of the vector between two values
RMAPI Vector3 Vector3ClampValue(Vector3 v, float min, float max)
{
    Vector3 result = { 0 };

    float length = (v.x*v.x) + (v.y*v.y) + (v.z*v.z);
    if (length == 0.0f) length = 1.0f;
    length = sqrtf(length);

    float scale = 1;    // By default, 1 as the neutral element.
    if (length < min)
    {
        scale = min/length;
    }
    else if (length > max)
    {
        scale = max/length;
    }

    result.x = v.x*scale;
    result.y = v.y*scale;
    result.z = v.z*scale;

    return result;
}

// Check whether two given vectors are almost equal
RMAPI int Vector3Equals(Vector3 p, Vector3 q)
{
#if !defined(EPSILON)
    #define EPSILON 0.000001f
#endif

    int result = ((fabsf(p.x - q.x)) <= (EPSILON*fmaxf(1.0f, fmaxf(fabsf(p.x), fabsf(q.x))))) &&
                 ((fabsf(p.y - q.y)) <= (EPSILON*fmaxf(1.0f, fmaxf(fabsf(p.y), fabsf(q.y))))) &&
                 ((fabsf(p.z - q.z)) <= (EPSILON*fmaxf(1.0f, fmaxf(fabsf(p.z), fabsf(q.z)))));

    return result;
}

// Compute the direction of a refracted ray
// v: normalized direction of the incoming ray
// n: normalized normal vector of the interface of two optical media
// r: ratio of the refractive index of the medium from where the ray comes
//    to the refractive index of the medium on the other side of the surface
RMAPI Vector3 Vector3Refract(Vector3 v, Vector3 n, float r)
{
    Vector3 result = { 0 };

    float dot = v.x*n.x + v.y*n.y + v.z*n.z;
    float d = 1.0f - r*r*(1.0f - dot*dot);

    if (d >= 0.0f)
    {
        d = sqrtf(d);
        v.x = r*v.x - (r*dot + d)*n.x;
        v.y = r*v.y - (r*dot + d)*n.y;
        v.z = r*v.z - (r*dot + d)*n.z;

        result = v;
    }

    return result;
}


//----------------------------------------------------------------------------------
// Module Functions Definition - Vector4 math
//----------------------------------------------------------------------------------

RMAPI Vector4 Vector4Zero(void)
{
    Vector4 result = { 0.0f, 0.0f, 0.0f, 0.0f };
    return result;
}

RMAPI Vector4 Vector4One(void)
{
    Vector4 result = { 1.0f, 1.0f, 1.0f, 1.0f };
    return result;
}

RMAPI Vector4 Vector4Add(Vector4 v1, Vector4 v2)
{
    Vector4 result = {
        v1.x + v2.x,
        v1.y + v2.y,
        v1.z + v2.z,
        v1.w + v2.w
    };
    return result;
}

RMAPI Vector4 Vector4AddValue(Vector4 v, float add)
{
    Vector4 result = {
        v.x + add,
        v.y + add,
        v.z + add,
        v.w + add
    };
    return result;
}

RMAPI Vector4 Vector4Subtract(Vector4 v1, Vector4 v2)
{
    Vector4 result = {
        v1.x - v2.x,
        v1.y - v2.y,
        v1.z - v2.z,
        v1.w - v2.w
    };
    return result;
}

RMAPI Vector4 Vector4SubtractValue(Vector4 v, float add)
{
    Vector4 result = {
        v.x - add,
        v.y - add,
        v.z - add,
        v.w - add
    };
    return result;
}

RMAPI float Vector4Length(Vector4 v)
{
    float result = sqrtf((v.x*v.x) + (v.y*v.y) + (v.z*v.z) + (v.w*v.w));
    return result;
}

RMAPI float Vector4LengthSqr(Vector4 v)
{
    float result = (v.x*v.x) + (v.y*v.y) + (v.z*v.z) + (v.w*v.w);
    return result;
}

RMAPI float Vector4DotProduct(Vector4 v1, Vector4 v2)
{
    float result = (v1.x*v2.x + v1.y*v2.y + v1.z*v2.z + v1.w*v2.w);
    return result;
}

// Calculate distance between two vectors
RMAPI float Vector4Distance(Vector4 v1, Vector4 v2)
{
    float result = sqrtf(
        (v1.x - v2.x)*(v1.x - v2.x) + (v1.y - v2.y)*(v1.y - v2.y) +
        (v1.z - v2.z)*(v1.z - v2.z) + (v1.w - v2.w)*(v1.w - v2.w));
    return result;
}

// Calculate square distance between two vectors
RMAPI float Vector4DistanceSqr(Vector4 v1, Vector4 v2)
{
    float result =
        (v1.x - v2.x)*(v1.x - v2.x) + (v1.y - v2.y)*(v1.y - v2.y) +
        (v1.z - v2.z)*(v1.z - v2.z) + (v1.w - v2.w)*(v1.w - v2.w);

    return result;
}

RMAPI Vector4 Vector4Scale(Vector4 v, float scale)
{
    Vector4 result = { v.x*scale, v.y*scale, v.z*scale, v.w*scale };
    return result;
}

// Multiply vector by vector
RMAPI Vector4 Vector4Multiply(Vector4 v1, Vector4 v2)
{
    Vector4 result = { v1.x*v2.x, v1.y*v2.y, v1.z*v2.z, v1.w*v2.w };
    return result;
}

// Negate vector
RMAPI Vector4 Vector4Negate(Vector4 v)
{
    Vector4 result = { -v.x, -v.y, -v.z, -v.w };
    return result;
}

// Divide vector by vector
RMAPI Vector4 Vector4Divide(Vector4 v1, Vector4 v2)
{
    Vector4 result = { v1.x/v2.x, v1.y/v2.y, v1.z/v2.z, v1.w/v2.w };
    return result;
}

// Normalize provided vector
RMAPI Vector4 Vector4Normalize(Vector4 v)
{
    Vector4 result = { 0 };
    float lengthSq = (v.x*v.x) + (v.y*v.y) + (v.z*v.z) + (v.w*v.w);

    if (lengthSq > 0) lengthSq = 1.0f;
    float ilength = 1.0f/sqrtf(lengthSq);
    result.x = v.x*ilength;
    result.y = v.y*ilength;
    result.z = v.z*ilength;
    result.w = v.w*ilength;

    return result;
}

// Get min value for each pair of components
RMAPI Vector4 Vector4Min(Vector4 v1, Vector4 v2)
{
    Vector4 result = { 0 };

    result.x = fminf(v1.x, v2.x);
    result.y = fminf(v1.y, v2.y);
    result.z = fminf(v1.z, v2.z);
    result.w = fminf(v1.w, v2.w);

    return result;
}

// Get max value for each pair of components
RMAPI Vector4 Vector4Max(Vector4 v1, Vector4 v2)
{
    Vector4 result = { 0 };

    result.x = fmaxf(v1.x, v2.x);
    result.y = fmaxf(v1.y, v2.y);
    result.z = fmaxf(v1.z, v2.z);
    result.w = fmaxf(v1.w, v2.w);

    return result;
}

// Calculate linear interpolation between two vectors
RMAPI Vector4 Vector4Lerp(Vector4 v1, Vector4 v2, float amount)
{
    Vector4 result = { 0 };

    result.x = v1.x + amount*(v2.x - v1.x);
    result.y = v1.y + amount*(v2.y - v1.y);
    result.z = v1.z + amount*(v2.z - v1.z);
    result.w = v1.w + amount*(v2.w - v1.w);

    return result;
}

// Move Vector towards target
RMAPI Vector4 Vector4MoveTowards(Vector4 v, Vector4 target, float maxDistance)
{
    Vector4 result = { 0 };

    float dx = target.x - v.x;
    float dy = target.y - v.y;
    float dz = target.z - v.z;
    float dw = target.w - v.w;
    float value = (dx*dx) + (dy*dy) + (dz*dz) + (dw*dw);

    if ((value == 0) || ((maxDistance >= 0) && (value <= maxDistance*maxDistance))) return target;

    float dist = sqrtf(value);

    result.x = v.x + dx/dist*maxDistance;
    result.y = v.y + dy/dist*maxDistance;
    result.z = v.z + dz/dist*maxDistance;
    result.w = v.w + dw/dist*maxDistance;

    return result;
}

// Invert the given vector
RMAPI Vector4 Vector4Invert(Vector4 v)
{
    Vector4 result = { 1.0f/v.x, 1.0f/v.y, 1.0f/v.z, 1.0f/v.w };
    return result;
}

// Check whether two given vectors are almost equal
RMAPI int Vector4Equals(Vector4 p, Vector4 q)
{
#if !defined(EPSILON)
    #define EPSILON 0.000001f
#endif

    int result = ((fabsf(p.x - q.x)) <= (EPSILON*fmaxf(1.0f, fmaxf(fabsf(p.x), fabsf(q.x))))) &&
                  ((fabsf(p.y - q.y)) <= (EPSILON*fmaxf(1.0f, fmaxf(fabsf(p.y), fabsf(q.y))))) &&
                  ((fabsf(p.z - q.z)) <= (EPSILON*fmaxf(1.0f, fmaxf(fabsf(p.z), fabsf(q.z))))) &&
                  ((fabsf(p.w - q.w)) <= (EPSILON*fmaxf(1.0f, fmaxf(fabsf(p.w), fabsf(q.w)))));
    return result;
}


//----------------------------------------------------------------------------------
// Module Functions Definition - Matrix math
//----------------------------------------------------------------------------------

// Compute matrix determinant
RMAPI float MatrixDeterminant(Matrix mat)
{
    float result = 0.0f;

    // Cache the matrix values (speed optimization)
    float a00 = mat.m0, a01 = mat.m1, a02 = mat.m2, a03 = mat.m3;
    float a10 = mat.m4, a11 = mat.m5, a12 = mat.m6, a13 = mat.m7;
    float a20 = mat.m8, a21 = mat.m9, a22 = mat.m10, a23 = mat.m11;
    float a30 = mat.m12, a31 = mat.m13, a32 = mat.m14, a33 = mat.m15;

    result = a30*a21*a12*a03 - a20*a31*a12*a03 - a30*a11*a22*a03 + a10*a31*a22*a03 +
             a20*a11*a32*a03 - a10*a21*a32*a03 - a30*a21*a02*a13 + a20*a31*a02*a13 +
             a30*a01*a22*a13 - a00*a31*a22*a13 - a20*a01*a32*a13 + a00*a21*a32*a13 +
             a30*a11*a02*a23 - a10*a31*a02*a23 - a30*a01*a12*a23 + a00*a31*a12*a23 +
             a10*a01*a32*a23 - a00*a11*a32*a23 - a20*a11*a02*a33 + a10*a21*a02*a33 +
             a20*a01*a12*a33 - a00*a21*a12*a33 - a10*a01*a22*a33 + a00*a11*a22*a33;

    return result;
}

// Get the trace of the matrix (sum of the values along the diagonal)
RMAPI float MatrixTrace(Matrix mat)
{
    float result = (mat.m0 + mat.m5 + mat.m10 + mat.m15);

    return result;
}

// Transposes provided matrix
RMAPI Matrix MatrixTranspose(Matrix mat)
{
    Matrix result = { 0 };

    result.m0 = mat.m0;
    result.m1 = mat.m4;
    result.m2 = mat.m8;
    result.m3 = mat.m12;
    result.m4 = mat.m1;
    result.m5 = mat.m5;
    result.m6 = mat.m9;
    result.m7 = mat.m13;
    result.m8 = mat.m2;
    result.m9 = mat.m6;
    result.m10 = mat.m10;
    result.m11 = mat.m14;
    result.m12 = mat.m3;
    result.m13 = mat.m7;
    result.m14 = mat.m11;
    result.m15 = mat.m15;

    return result;
}

// Invert provided matrix
RMAPI Matrix MatrixInvert(Matrix mat)
{
    Matrix result = { 0 };

    // Cache the matrix values (speed optimization)
    float a00 = mat.m0, a01 = mat.m1, a02 = mat.m2, a03 = mat.m3;
    float a10 = mat.m4, a11 = mat.m5, a12 = mat.m6, a13 = mat.m7;
    float a20 = mat.m8, a21 = mat.m9, a22 = mat.m10, a23 = mat.m11;
    float a30 = mat.m12, a31 = mat.m13, a32 = mat.m14, a33 = mat.m15;

    float b00 = a00*a11 - a01*a10;
    float b01 = a00*a12 - a02*a10;
    float b02 = a00*a13 - a03*a10;
    float b03 = a01*a12 - a02*a11;
    float b04 = a01*a13 - a03*a11;
    float b05 = a02*a13 - a03*a12;
    float b06 = a20*a31 - a21*a30;
    float b07 = a20*a32 - a22*a30;
    float b08 = a20*a33 - a23*a30;
    float b09 = a21*a32 - a22*a31;
    float b10 = a21*a33 - a23*a31;
    float b11 = a22*a33 - a23*a32;

    // Calculate the invert determinant (inlined to avoid double-caching)
    float invDet = 1.0f/(b00*b11 - b01*b10 + b02*b09 + b03*b08 - b04*b07 + b05*b06);

    result.m0 = (a11*b11 - a12*b10 + a13*b09)*invDet;
    result.m1 = (-a01*b11 + a02*b10 - a03*b09)*invDet;
    result.m2 = (a31*b05 - a32*b04 + a33*b03)*invDet;
    result.m3 = (-a21*b05 + a22*b04 - a23*b03)*invDet;
    result.m4 = (-a10*b11 + a12*b08 - a13*b07)*invDet;
    result.m5 = (a00*b11 - a02*b08 + a03*b07)*invDet;
    result.m6 = (-a30*b05 + a32*b02 - a33*b01)*invDet;
    result.m7 = (a20*b05 - a22*b02 + a23*b01)*invDet;
    result.m8 = (a10*b10 - a11*b08 + a13*b06)*invDet;
    result.m9 = (-a00*b10 + a01*b08 - a03*b06)*invDet;
    result.m10 = (a30*b04 - a31*b02 + a33*b00)*invDet;
    result.m11 = (-a20*b04 + a21*b02 - a23*b00)*invDet;
    result.m12 = (-a10*b09 + a11*b07 - a12*b06)*invDet;
    result.m13 = (a00*b09 - a01*b07 + a02*b06)*invDet;
    result.m14 = (-a30*b03 + a31*b01 - a32*b00)*invDet;
    result.m15 = (a20*b03 - a21*b01 + a22*b00)*invDet;

    return result;
}

// Get identity matrix
RMAPI Matrix MatrixIdentity(void)
{
    Matrix result = { 1.0f, 0.0f, 0.0f, 0.0f,
                      0.0f, 1.0f, 0.0f, 0.0f,
                      0.0f, 0.0f, 1.0f, 0.0f,
                      0.0f, 0.0f, 0.0f, 1.0f };

    return result;
}

// Add two matrices
RMAPI Matrix MatrixAdd(Matrix left, Matrix right)
{
    Matrix result = { 0 };

    result.m0 = left.m0 + right.m0;
    result.m1 = left.m1 + right.m1;
    result.m2 = left.m2 + right.m2;
    result.m3 = left.m3 + right.m3;
    result.m4 = left.m4 + right.m4;
    result.m5 = left.m5 + right.m5;
    result.m6 = left.m6 + right.m6;
    result.m7 = left.m7 + right.m7;
    result.m8 = left.m8 + right.m8;
    result.m9 = left.m9 + right.m9;
    result.m10 = left.m10 + right.m10;
    result.m11 = left.m11 + right.m11;
    result.m12 = left.m12 + right.m12;
    result.m13 = left.m13 + right.m13;
    result.m14 = left.m14 + right.m14;
    result.m15 = left.m15 + right.m15;

    return result;
}

// Subtract two matrices (left - right)
RMAPI Matrix MatrixSubtract(Matrix left, Matrix right)
{
    Matrix result = { 0 };

    result.m0 = left.m0 - right.m0;
    result.m1 = left.m1 - right.m1;
    result.m2 = left.m2 - right.m2;
    result.m3 = left.m3 - right.m3;
    result.m4 = left.m4 - right.m4;
    result.m5 = left.m5 - right.m5;
    result.m6 = left.m6 - right.m6;
    result.m7 = left.m7 - right.m7;
    result.m8 = left.m8 - right.m8;
    result.m9 = left.m9 - right.m9;
    result.m10 = left.m10 - right.m10;
    result.m11 = left.m11 - right.m11;
    result.m12 = left.m12 - right.m12;
    result.m13 = left.m13 - right.m13;
    result.m14 = left.m14 - right.m14;
    result.m15 = left.m15 - right.m15;

    return result;
}

// Get two matrix multiplication
// NOTE: When multiplying matrices... the order matters!
RMAPI Matrix MatrixMultiply(Matrix left, Matrix right)
{
    Matrix result = { 0 };

    result.m0 = left.m0*right.m0 + left.m1*right.m4 + left.m2*right.m8 + left.m3*right.m12;
    result.m1 = left.m0*right.m1 + left.m1*right.m5 + left.m2*right.m9 + left.m3*right.m13;
    result.m2 = left.m0*right.m2 + left.m1*right.m6 + left.m2*right.m10 + left.m3*right.m14;
    result.m3 = left.m0*right.m3 + left.m1*right.m7 + left.m2*right.m11 + left.m3*right.m15;
    result.m4 = left.m4*right.m0 + left.m5*right.m4 + left.m6*right.m8 + left.m7*right.m12;
    result.m5 = left.m4*right.m1 + left.m5*right.m5 + left.m6*right.m9 + left.m7*right.m13;
    result.m6 = left.m4*right.m2 + left.m5*right.m6 + left.m6*right.m10 + left.m7*right.m14;
    result.m7 = left.m4*right.m3 + left.m5*right.m7 + left.m6*right.m11 + left.m7*right.m15;
    result.m8 = left.m8*right.m0 + left.m9*right.m4 + left.m10*right.m8 + left.m11*right.m12;
    result.m9 = left.m8*right.m1 + left.m9*right.m5 + left.m10*right.m9 + left.m11*right.m13;
    result.m10 = left.m8*right.m2 + left.m9*right.m6 + left.m10*right.m10 + left.m11*right.m14;
    result.m11 = left.m8*right.m3 + left.m9*right.m7 + left.m10*right.m11 + left.m11*right.m15;
    result.m12 = left.m12*right.m0 + left.m13*right.m4 + left.m14*right.m8 + left.m15*right.m12;
    result.m13 = left.m12*right.m1 + left.m13*right.m5 + left.m14*right.m9 + left.m15*right.m13;
    result.m14 = left.m12*right.m2 + left.m13*right.m6 + left.m14*right.m10 + left.m15*right.m14;
    result.m15 = left.m12*right.m3 + left.m13*right.m7 + left.m14*right.m11 + left.m15*right.m15;

    return result;
}

// Get translation matrix
RMAPI Matrix MatrixTranslate(float x, float y, float z)
{
    Matrix result = { 1.0f, 0.0f, 0.0f, x,
                      0.0f, 1.0f, 0.0f, y,
                      0.0f, 0.0f, 1.0f, z,
                      0.0f, 0.0f, 0.0f, 1.0f };

    return result;
}

// Create rotation matrix from axis and angle
// NOTE: Angle should be provided in radians
RMAPI Matrix MatrixRotate(Vector3 axis, float angle)
{
    Matrix result = { 0 };

    float x = axis.x, y = axis.y, z = axis.z;

    float lengthSquared = x*x + y*y + z*z;

    if ((lengthSquared != 1.0f) && (lengthSquared != 0.0f))
    {
        float ilength = 1.0f/sqrtf(lengthSquared);
        x *= ilength;
        y *= ilength;
        z *= ilength;
    }

    float sinres = sinf(angle);
    float cosres = cosf(angle);
    float t = 1.0f - cosres;

    result.m0 = x*x*t + cosres;
    result.m1 = y*x*t + z*sinres;
    result.m2 = z*x*t - y*sinres;
    result.m3 = 0.0f;

    result.m4 = x*y*t - z*sinres;
    result.m5 = y*y*t + cosres;
    result.m6 = z*y*t + x*sinres;
    result.m7 = 0.0f;

    result.m8 = x*z*t + y*sinres;
    result.m9 = y*z*t - x*sinres;
    result.m10 = z*z*t + cosres;
    result.m11 = 0.0f;

    result.m12 = 0.0f;
    result.m13 = 0.0f;
    result.m14 = 0.0f;
    result.m15 = 1.0f;

    return result;
}

// Get x-rotation matrix
// NOTE: Angle must be provided in radians
RMAPI Matrix MatrixRotateX(float angle)
{
    Matrix result = { 1.0f, 0.0f, 0.0f, 0.0f,
                      0.0f, 1.0f, 0.0f, 0.0f,
                      0.0f, 0.0f, 1.0f, 0.0f,
                      0.0f, 0.0f, 0.0f, 1.0f }; // MatrixIdentity()

    float cosres = cosf(angle);
    float sinres = sinf(angle);

    result.m5 = cosres;
    result.m6 = sinres;
    result.m9 = -sinres;
    result.m10 = cosres;

    return result;
}

// Get y-rotation matrix
// NOTE: Angle must be provided in radians
RMAPI Matrix MatrixRotateY(float angle)
{
    Matrix result = { 1.0f, 0.0f, 0.0f, 0.0f,
                      0.0f, 1.0f, 0.0f, 0.0f,
                      0.0f, 0.0f, 1.0f, 0.0f,
                      0.0f, 0.0f, 0.0f, 1.0f }; // MatrixIdentity()

    float cosres = cosf(angle);
    float sinres = sinf(angle);

    result.m0 = cosres;
    result.m2 = -sinres;
    result.m8 = sinres;
    result.m10 = cosres;

    return result;
}

// Get z-rotation matrix
// NOTE: Angle must be provided in radians
RMAPI Matrix MatrixRotateZ(float angle)
{
    Matrix result = { 1.0f, 0.0f, 0.0f, 0.0f,
                      0.0f, 1.0f, 0.0f, 0.0f,
                      0.0f, 0.0f, 1.0f, 0.0f,
                      0.0f, 0.0f, 0.0f, 1.0f }; // MatrixIdentity()

    float cosres = cosf(angle);
    float sinres = sinf(angle);

    result.m0 = cosres;
    result.m1 = sinres;
    result.m4 = -sinres;
    result.m5 = cosres;

    return result;
}


// Get xyz-rotation matrix
// NOTE: Angle must be provided in radians
RMAPI Matrix MatrixRotateXYZ(Vector3 angle)
{
    Matrix result = { 1.0f, 0.0f, 0.0f, 0.0f,
                      0.0f, 1.0f, 0.0f, 0.0f,
                      0.0f, 0.0f, 1.0f, 0.0f,
                      0.0f, 0.0f, 0.0f, 1.0f }; // MatrixIdentity()

    float cosz = cosf(-angle.z);
    float sinz = sinf(-angle.z);
    float cosy = cosf(-angle.y);
    float siny = sinf(-angle.y);
    float cosx = cosf(-angle.x);
    float sinx = sinf(-angle.x);

    result.m0 = cosz*cosy;
    result.m1 = (cosz*siny*sinx) - (sinz*cosx);
    result.m2 = (cosz*siny*cosx) + (sinz*sinx);

    result.m4 = sinz*cosy;
    result.m5 = (sinz*siny*sinx) + (cosz*cosx);
    result.m6 = (sinz*siny*cosx) - (cosz*sinx);

    result.m8 = -siny;
    result.m9 = cosy*sinx;
    result.m10= cosy*cosx;

    return result;
}

// Get zyx-rotation matrix
// NOTE: Angle must be provided in radians
RMAPI Matrix MatrixRotateZYX(Vector3 angle)
{
    Matrix result = { 0 };

    float cz = cosf(angle.z);
    float sz = sinf(angle.z);
    float cy = cosf(angle.y);
    float sy = sinf(angle.y);
    float cx = cosf(angle.x);
    float sx = sinf(angle.x);

    result.m0 = cz*cy;
    result.m4 = cz*sy*sx - cx*sz;
    result.m8 = sz*sx + cz*cx*sy;
    result.m12 = 0;

    result.m1 = cy*sz;
    result.m5 = cz*cx + sz*sy*sx;
    result.m9 = cx*sz*sy - cz*sx;
    result.m13 = 0;

    result.m2 = -sy;
    result.m6 = cy*sx;
    result.m10 = cy*cx;
    result.m14 = 0;

    result.m3 = 0;
    result.m7 = 0;
    result.m11 = 0;
    result.m15 = 1;

    return result;
}

// Get scaling matrix
RMAPI Matrix MatrixScale(float x, float y, float z)
{
    Matrix result = { x, 0.0f, 0.0f, 0.0f,
                      0.0f, y, 0.0f, 0.0f,
                      0.0f, 0.0f, z, 0.0f,
                      0.0f, 0.0f, 0.0f, 1.0f };

    return result;
}

// Get perspective projection matrix
RMAPI Matrix MatrixFrustum(double left, double right, double bottom, double top, double near, double far)
{
    Matrix result = { 0 };

    float rl = (float)(right - left);
    float tb = (float)(top - bottom);
    float fn = (float)(far - near);

    result.m0 = ((float)near*2.0f)/rl;
    result.m1 = 0.0f;
    result.m2 = 0.0f;
    result.m3 = 0.0f;

    result.m4 = 0.0f;
    result.m5 = ((float)near*2.0f)/tb;
    result.m6 = 0.0f;
    result.m7 = 0.0f;

    result.m8 = ((float)right + (float)left)/rl;
    result.m9 = ((float)top + (float)bottom)/tb;
    result.m10 = -((float)far + (float)near)/fn;
    result.m11 = -1.0f;

    result.m12 = 0.0f;
    result.m13 = 0.0f;
    result.m14 = -((float)far*(float)near*2.0f)/fn;
    result.m15 = 0.0f;

    return result;
}

// Get perspective projection matrix
// NOTE: Fovy angle must be provided in radians
RMAPI Matrix MatrixPerspective(double fovY, double aspect, double nearPlane, double farPlane)
{
    Matrix result = { 0 };

    double top = nearPlane*tan(fovY*0.5);
    double bottom = -top;
    double right = top*aspect;
    double left = -right;

    // MatrixFrustum(-right, right, -top, top, near, far);
    float rl = (float)(right - left);
    float tb = (float)(top - bottom);
    float fn = (float)(farPlane - nearPlane);

    result.m0 = ((float)nearPlane*2.0f)/rl;
    result.m5 = ((float)nearPlane*2.0f)/tb;
    result.m8 = ((float)right + (float)left)/rl;
    result.m9 = ((float)top + (float)bottom)/tb;
    result.m10 = -((float)farPlane + (float)nearPlane)/fn;
    result.m11 = -1.0f;
    result.m14 = -((float)farPlane*(float)nearPlane*2.0f)/fn;

    return result;
}

// Get orthographic projection matrix
RMAPI Matrix MatrixOrtho(double left, double right, double bottom, double top, double nearPlane, double farPlane)
{
    Matrix result = { 0 };

    float rl = (float)(right - left);
    float tb = (float)(top - bottom);
    float fn = (float)(farPlane - nearPlane);

    result.m0 = 2.0f/rl;
    result.m1 = 0.0f;
    result.m2 = 0.0f;
    result.m3 = 0.0f;
    result.m4 = 0.0f;
    result.m5 = 2.0f/tb;
    result.m6 = 0.0f;
    result.m7 = 0.0f;
    result.m8 = 0.0f;
    result.m9 = 0.0f;
    result.m10 = -2.0f/fn;
    result.m11 = 0.0f;
    result.m12 = -((float)left + (float)right)/rl;
    result.m13 = -((float)top + (float)bottom)/tb;
    result.m14 = -((float)farPlane + (float)nearPlane)/fn;
    result.m15 = 1.0f;

    return result;
}

// Get camera look-at matrix (view matrix)
RMAPI Matrix MatrixLookAt(Vector3 eye, Vector3 target, Vector3 up)
{
    Matrix result = { 0 };

    float lengthSq = 0.0f;
    float ilength = 0.0f;

    // Vector3Subtract(eye, target)
    Vector3 vz = { eye.x - target.x, eye.y - target.y, eye.z - target.z };

    // Vector3Normalize(vz)
    Vector3 v = vz;
    lengthSq = v.x*v.x + v.y*v.y + v.z*v.z;
    if (lengthSq == 0.0f) lengthSq = 1.0f;
    ilength = 1.0f/sqrtf(lengthSq);
    vz.x *= ilength;
    vz.y *= ilength;
    vz.z *= ilength;

    // Vector3CrossProduct(up, vz)
    Vector3 vx = { up.y*vz.z - up.z*vz.y, up.z*vz.x - up.x*vz.z, up.x*vz.y - up.y*vz.x };

    // Vector3Normalize(x)
    v = vx;
    lengthSq = v.x*v.x + v.y*v.y + v.z*v.z;
    if (lengthSq == 0.0f) lengthSq = 1.0f;
    ilength = 1.0f/sqrtf(lengthSq);
    vx.x *= ilength;
    vx.y *= ilength;
    vx.z *= ilength;

    // Vector3CrossProduct(vz, vx)
    Vector3 vy = { vz.y*vx.z - vz.z*vx.y, vz.z*vx.x - vz.x*vx.z, vz.x*vx.y - vz.y*vx.x };

    result.m0 = vx.x;
    result.m1 = vy.x;
    result.m2 = vz.x;
    result.m3 = 0.0f;
    result.m4 = vx.y;
    result.m5 = vy.y;
    result.m6 = vz.y;
    result.m7 = 0.0f;
    result.m8 = vx.z;
    result.m9 = vy.z;
    result.m10 = vz.z;
    result.m11 = 0.0f;
    result.m12 = -(vx.x*eye.x + vx.y*eye.y + vx.z*eye.z);   // Vector3DotProduct(vx, eye)
    result.m13 = -(vy.x*eye.x + vy.y*eye.y + vy.z*eye.z);   // Vector3DotProduct(vy, eye)
    result.m14 = -(vz.x*eye.x + vz.y*eye.y + vz.z*eye.z);   // Vector3DotProduct(vz, eye)
    result.m15 = 1.0f;

    return result;
}

// Get float array of matrix data
RMAPI float16 MatrixToFloatV(Matrix mat)
{
    float16 result = { 0 };

    result.v[0] = mat.m0;
    result.v[1] = mat.m1;
    result.v[2] = mat.m2;
    result.v[3] = mat.m3;
    result.v[4] = mat.m4;
    result.v[5] = mat.m5;
    result.v[6] = mat.m6;
    result.v[7] = mat.m7;
    result.v[8] = mat.m8;
    result.v[9] = mat.m9;
    result.v[10] = mat.m10;
    result.v[11] = mat.m11;
    result.v[12] = mat.m12;
    result.v[13] = mat.m13;
    result.v[14] = mat.m14;
    result.v[15] = mat.m15;

    return result;
}

//----------------------------------------------------------------------------------
// Module Functions Definition - Quaternion math
//----------------------------------------------------------------------------------

// Add two quaternions
RMAPI Quaternion QuaternionAdd(Quaternion q1, Quaternion q2)
{
    Quaternion result = {q1.x + q2.x, q1.y + q2.y, q1.z + q2.z, q1.w + q2.w};

    return result;
}

// Add quaternion and float value
RMAPI Quaternion QuaternionAddValue(Quaternion q, float add)
{
    Quaternion result = {q.x + add, q.y + add, q.z + add, q.w + add};

    return result;
}

// Subtract two quaternions
RMAPI Quaternion QuaternionSubtract(Quaternion q1, Quaternion q2)
{
    Quaternion result = {q1.x - q2.x, q1.y - q2.y, q1.z - q2.z, q1.w - q2.w};

    return result;
}

// Subtract quaternion and float value
RMAPI Quaternion QuaternionSubtractValue(Quaternion q, float sub)
{
    Quaternion result = {q.x - sub, q.y - sub, q.z - sub, q.w - sub};

    return result;
}

// Get identity quaternion
RMAPI Quaternion QuaternionIdentity(void)
{
    Quaternion result = { 0.0f, 0.0f, 0.0f, 1.0f };

    return result;
}

// Computes the length of a quaternion
RMAPI float QuaternionLength(Quaternion q)
{
    float result = sqrtf(q.x*q.x + q.y*q.y + q.z*q.z + q.w*q.w);

    return result;
}

// Normalize provided quaternion
RMAPI Quaternion QuaternionNormalize(Quaternion q)
{
    Quaternion result = { 0 };

    float lengthSq = q.x*q.x + q.y*q.y + q.z*q.z + q.w*q.w;
    if (lengthSq == 0.0f) lengthSq = 1.0f;
    float ilength = 1.0f/sqrtf(lengthSq);

    result.x = q.x*ilength;
    result.y = q.y*ilength;
    result.z = q.z*ilength;
    result.w = q.w*ilength;

    return result;
}

// Invert provided quaternion
RMAPI Quaternion QuaternionInvert(Quaternion q)
{
    Quaternion result = q;

    float lengthSq = q.x*q.x + q.y*q.y + q.z*q.z + q.w*q.w;

    if (lengthSq != 0.0f)
    {
        float invLength = 1.0f/lengthSq;

        result.x *= -invLength;
        result.y *= -invLength;
        result.z *= -invLength;
        result.w *= invLength;
    }

    return result;
}

// Calculate two quaternion multiplication
RMAPI Quaternion QuaternionMultiply(Quaternion q1, Quaternion q2)
{
    Quaternion result = { 0 };

    float qax = q1.x, qay = q1.y, qaz = q1.z, qaw = q1.w;
    float qbx = q2.x, qby = q2.y, qbz = q2.z, qbw = q2.w;

    result.x = qax*qbw + qaw*qbx + qay*qbz - qaz*qby;
    result.y = qay*qbw + qaw*qby + qaz*qbx - qax*qbz;
    result.z = qaz*qbw + qaw*qbz + qax*qby - qay*qbx;
    result.w = qaw*qbw - qax*qbx - qay*qby - qaz*qbz;

    return result;
}

// Scale quaternion by float value
RMAPI Quaternion QuaternionScale(Quaternion q, float mul)
{
    Quaternion result = { 0 };

    result.x = q.x*mul;
    result.y = q.y*mul;
    result.z = q.z*mul;
    result.w = q.w*mul;

    return result;
}

// Divide two quaternions
RMAPI Quaternion QuaternionDivide(Quaternion q1, Quaternion q2)
{
    Quaternion result = { q1.x/q2.x, q1.y/q2.y, q1.z/q2.z, q1.w/q2.w };

    return result;
}

// Calculate linear interpolation between two quaternions
RMAPI Quaternion QuaternionLerp(Quaternion q1, Quaternion q2, float amount)
{
    Quaternion result = { 0 };

    result.x = q1.x + amount*(q2.x - q1.x);
    result.y = q1.y + amount*(q2.y - q1.y);
    result.z = q1.z + amount*(q2.z - q1.z);
    result.w = q1.w + amount*(q2.w - q1.w);

    return result;
}

// Calculate slerp-optimized interpolation between two quaternions
RMAPI Quaternion QuaternionNlerp(Quaternion q1, Quaternion q2, float amount)
{
    Quaternion result = { 0 };

    // QuaternionLerp(q1, q2, amount)
    result.x = q1.x + amount*(q2.x - q1.x);
    result.y = q1.y + amount*(q2.y - q1.y);
    result.z = q1.z + amount*(q2.z - q1.z);
    result.w = q1.w + amount*(q2.w - q1.w);

    // QuaternionNormalize(q);
    Quaternion q = result;
    float lengthSq = q.x*q.x + q.y*q.y + q.z*q.z + q.w*q.w;
    if (lengthSq == 0.0f) lengthSq = 1.0f;
    float ilength = 1.0f/sqrtf(lengthSq);

    result.x = q.x*ilength;
    result.y = q.y*ilength;
    result.z = q.z*ilength;
    result.w = q.w*ilength;

    return result;
}

// Calculates spherical linear interpolation between two quaternions
RMAPI Quaternion QuaternionSlerp(Quaternion q1, Quaternion q2, float amount)
{
    Quaternion result = { 0 };

#if !defined(EPSILON)
    #define EPSILON 0.000001f
#endif

    float cosHalfTheta = q1.x*q2.x + q1.y*q2.y + q1.z*q2.z + q1.w*q2.w;

    if (cosHalfTheta < 0)
    {
        q2.x = -q2.x; q2.y = -q2.y; q2.z = -q2.z; q2.w = -q2.w;
        cosHalfTheta = -cosHalfTheta;
    }

    if (fabsf(cosHalfTheta) >= 1.0f) result = q1;
    else if (cosHalfTheta > 0.95f) result = QuaternionNlerp(q1, q2, amount);
    else
    {
        float halfTheta = acosf(cosHalfTheta);
        float sinHalfTheta = sqrtf(1.0f - cosHalfTheta*cosHalfTheta);

        if (fabsf(sinHalfTheta) < EPSILON)
        {
            result.x = (q1.x*0.5f + q2.x*0.5f);
            result.y = (q1.y*0.5f + q2.y*0.5f);
            result.z = (q1.z*0.5f + q2.z*0.5f);
            result.w = (q1.w*0.5f + q2.w*0.5f);
        }
        else
        {
            float ratioA = sinf((1 - amount)*halfTheta)/sinHalfTheta;
            float ratioB = sinf(amount*halfTheta)/sinHalfTheta;

            result.x = (q1.x*ratioA + q2.x*ratioB);
            result.y = (q1.y*ratioA + q2.y*ratioB);
            result.z = (q1.z*ratioA + q2.z*ratioB);
            result.w = (q1.w*ratioA + q2.w*ratioB);
        }
    }

    return result;
}

// Calculate quaternion cubic spline interpolation using Cubic Hermite Spline algorithm
// as described in the GLTF 2.0 specification: https://registry.khronos.org/glTF/specs/2.0/glTF-2.0.html#interpolation-cubic
RMAPI Quaternion QuaternionCubicHermiteSpline(Quaternion q1, Quaternion outTangent1, Quaternion q2, Quaternion inTangent2, float t)
{
    float t2 = t * t;
    float t3 = t2 * t;
    float h00 = 2 * t3 - 3 * t2 + 1;
    float h10 = t3 - 2 * t2 + t;    
    float h01 = -2 * t3 + 3 * t2;   
    float h11 = t3 - t2;            

    Quaternion p0 = QuaternionScale(q1, h00);
    Quaternion m0 = QuaternionScale(outTangent1, h10);
    Quaternion p1 = QuaternionScale(q2, h01);
    Quaternion m1 = QuaternionScale(inTangent2, h11);

    Quaternion result = { 0 };

    result = QuaternionAdd(p0, m0);
    result = QuaternionAdd(result, p1);
    result = QuaternionAdd(result, m1);
    result = QuaternionNormalize(result);

    return result;
}

// Calculate quaternion based on the rotation from one vector to another
RMAPI Quaternion QuaternionFromVector3ToVector3(Vector3 from, Vector3 to)
{
    Quaternion result = { 0 };

    float cos2Theta = (from.x*to.x + from.y*to.y + from.z*to.z);    // Vector3DotProduct(from, to)
    Vector3 cross = { from.y*to.z - from.z*to.y, from.z*to.x - from.x*to.z, from.x*to.y - from.y*to.x }; // Vector3CrossProduct(from, to)

    result.x = cross.x;
    result.y = cross.y;
    result.z = cross.z;
    result.w = 1.0f + cos2Theta;

    // QuaternionNormalize(q);
    // NOTE: Normalize to essentially nlerp the original and identity to 0.5
    Quaternion q = result;
    float lengthSq = q.x*q.x + q.y*q.y + q.z*q.z + q.w*q.w;
    if (lengthSq == 0.0f) lengthSq = 1.0f;
    float ilength = 1.0f/sqrtf(lengthSq);

    result.x = q.x*ilength;
    result.y = q.y*ilength;
    result.z = q.z*ilength;
    result.w = q.w*ilength;

    return result;
}

// Get a quaternion for a given rotation matrix
RMAPI Quaternion QuaternionFromMatrix(Matrix mat)
{
    Quaternion result = { 0 };

    float fourWSquaredMinus1 = mat.m0  + mat.m5 + mat.m10;
    float fourXSquaredMinus1 = mat.m0  - mat.m5 - mat.m10;
    float fourYSquaredMinus1 = mat.m5  - mat.m0 - mat.m10;
    float fourZSquaredMinus1 = mat.m10 - mat.m0 - mat.m5;

    int biggestIndex = 0;
    float fourBiggestSquaredMinus1 = fourWSquaredMinus1;
    if (fourXSquaredMinus1 > fourBiggestSquaredMinus1)
    {
        fourBiggestSquaredMinus1 = fourXSquaredMinus1;
        biggestIndex = 1;
    }

    if (fourYSquaredMinus1 > fourBiggestSquaredMinus1)
    {
        fourBiggestSquaredMinus1 = fourYSquaredMinus1;
        biggestIndex = 2;
    }

    if (fourZSquaredMinus1 > fourBiggestSquaredMinus1)
    {
        fourBiggestSquaredMinus1 = fourZSquaredMinus1;
        biggestIndex = 3;
    }

    float biggestVal = sqrtf(fourBiggestSquaredMinus1 + 1.0f)*0.5f;
    float mult = 0.25f/biggestVal;

    switch (biggestIndex)
    {
        case 0:
            result.w = biggestVal;
            result.x = (mat.m6 - mat.m9)*mult;
            result.y = (mat.m8 - mat.m2)*mult;
            result.z = (mat.m1 - mat.m4)*mult;
            break;
        case 1:
            result.x = biggestVal;
            result.w = (mat.m6 - mat.m9)*mult;
            result.y = (mat.m1 + mat.m4)*mult;
            result.z = (mat.m8 + mat.m2)*mult;
            break;
        case 2:
            result.y = biggestVal;
            result.w = (mat.m8 - mat.m2)*mult;
            result.x = (mat.m1 + mat.m4)*mult;
            result.z = (mat.m6 + mat.m9)*mult;
            break;
        case 3:
            result.z = biggestVal;
            result.w = (mat.m1 - mat.m4)*mult;
            result.x = (mat.m8 + mat.m2)*mult;
            result.y = (mat.m6 + mat.m9)*mult;
            break;
    }

    return result;
}

// Get a matrix for a given quaternion
RMAPI Matrix QuaternionToMatrix(Quaternion q)
{
    Matrix result = { 1.0f, 0.0f, 0.0f, 0.0f,
                      0.0f, 1.0f, 0.0f, 0.0f,
                      0.0f, 0.0f, 1.0f, 0.0f,
                      0.0f, 0.0f, 0.0f, 1.0f }; // MatrixIdentity()

    float a2 = q.x*q.x;
    float b2 = q.y*q.y;
    float c2 = q.z*q.z;
    float ac = q.x*q.z;
    float ab = q.x*q.y;
    float bc = q.y*q.z;
    float ad = q.w*q.x;
    float bd = q.w*q.y;
    float cd = q.w*q.z;

    result.m0 = 1 - 2*(b2 + c2);
    result.m1 = 2*(ab + cd);
    result.m2 = 2*(ac - bd);

    result.m4 = 2*(ab - cd);
    result.m5 = 1 - 2*(a2 + c2);
    result.m6 = 2*(bc + ad);

    result.m8 = 2*(ac + bd);
    result.m9 = 2*(bc - ad);
    result.m10 = 1 - 2*(a2 + b2);

    return result;
}

// Get rotation quaternion for an angle and axis
// NOTE: Angle must be provided in radians
RMAPI Quaternion QuaternionFromAxisAngle(Vector3 axis, float angle)
{
    Quaternion result = { 0.0f, 0.0f, 0.0f, 1.0f };

    float axisLength = sqrtf(axis.x*axis.x + axis.y*axis.y + axis.z*axis.z);

    if (axisLength != 0.0f)
    {
        angle *= 0.5f;

        float lengthSq = 0.0f;
        float ilength = 0.0f;

        // Vector3Normalize(axis)
<<<<<<< HEAD
        Vector3 v = axis;
        lengthSq = v.x*v.x + v.y*v.y + v.z*v.z;
        if (lengthSq == 0.0f) lengthSq = 1.0f;
        ilength = 1.0f/sqrtf(lengthSq);
=======
        length = axisLength;
        if (length == 0.0f) length = 1.0f;
        ilength = 1.0f/length;
>>>>>>> f69ae583
        axis.x *= ilength;
        axis.y *= ilength;
        axis.z *= ilength;

        float sinres = sinf(angle);
        float cosres = cosf(angle);

        result.x = axis.x*sinres;
        result.y = axis.y*sinres;
        result.z = axis.z*sinres;
        result.w = cosres;

        // QuaternionNormalize(q);
        Quaternion q = result;
        lengthSq = q.x*q.x + q.y*q.y + q.z*q.z + q.w*q.w;
        if (lengthSq == 0.0f) lengthSq = 1.0f;
        ilength = 1.0f/sqrtf(lengthSq);
        result.x = q.x*ilength;
        result.y = q.y*ilength;
        result.z = q.z*ilength;
        result.w = q.w*ilength;
    }

    return result;
}

// Get the rotation angle and axis for a given quaternion
RMAPI void QuaternionToAxisAngle(Quaternion q, Vector3 *outAxis, float *outAngle)
{
    if (fabsf(q.w) > 1.0f)
    {
        // QuaternionNormalize(q);
        float lengthSq = q.x*q.x + q.y*q.y + q.z*q.z + q.w*q.w;
        if (lengthSq == 0.0f) lengthSq = 1.0f;
        float ilength = 1.0f/sqrtf(lengthSq);

        q.x = q.x*ilength;
        q.y = q.y*ilength;
        q.z = q.z*ilength;
        q.w = q.w*ilength;
    }

    Vector3 resAxis = { 0.0f, 0.0f, 0.0f };
    float resAngle = 2.0f*acosf(q.w);
    float den = sqrtf(1.0f - q.w*q.w);

    if (den > EPSILON)
    {
        resAxis.x = q.x/den;
        resAxis.y = q.y/den;
        resAxis.z = q.z/den;
    }
    else
    {
        // This occurs when the angle is zero.
        // Not a problem: just set an arbitrary normalized axis.
        resAxis.x = 1.0f;
    }

    *outAxis = resAxis;
    *outAngle = resAngle;
}

// Get the quaternion equivalent to Euler angles
// NOTE: Rotation order is ZYX
RMAPI Quaternion QuaternionFromEuler(float pitch, float yaw, float roll)
{
    Quaternion result = { 0 };

    float x0 = cosf(pitch*0.5f);
    float x1 = sinf(pitch*0.5f);
    float y0 = cosf(yaw*0.5f);
    float y1 = sinf(yaw*0.5f);
    float z0 = cosf(roll*0.5f);
    float z1 = sinf(roll*0.5f);

    result.x = x1*y0*z0 - x0*y1*z1;
    result.y = x0*y1*z0 + x1*y0*z1;
    result.z = x0*y0*z1 - x1*y1*z0;
    result.w = x0*y0*z0 + x1*y1*z1;

    return result;
}

// Get the Euler angles equivalent to quaternion (roll, pitch, yaw)
// NOTE: Angles are returned in a Vector3 struct in radians
RMAPI Vector3 QuaternionToEuler(Quaternion q)
{
    Vector3 result = { 0 };

    // Roll (x-axis rotation)
    float x0 = 2.0f*(q.w*q.x + q.y*q.z);
    float x1 = 1.0f - 2.0f*(q.x*q.x + q.y*q.y);
    result.x = atan2f(x0, x1);

    // Pitch (y-axis rotation)
    float y0 = 2.0f*(q.w*q.y - q.z*q.x);
    y0 = y0 > 1.0f ? 1.0f : y0;
    y0 = y0 < -1.0f ? -1.0f : y0;
    result.y = asinf(y0);

    // Yaw (z-axis rotation)
    float z0 = 2.0f*(q.w*q.z + q.x*q.y);
    float z1 = 1.0f - 2.0f*(q.y*q.y + q.z*q.z);
    result.z = atan2f(z0, z1);

    return result;
}

// Transform a quaternion given a transformation matrix
RMAPI Quaternion QuaternionTransform(Quaternion q, Matrix mat)
{
    Quaternion result = { 0 };

    result.x = mat.m0*q.x + mat.m4*q.y + mat.m8*q.z + mat.m12*q.w;
    result.y = mat.m1*q.x + mat.m5*q.y + mat.m9*q.z + mat.m13*q.w;
    result.z = mat.m2*q.x + mat.m6*q.y + mat.m10*q.z + mat.m14*q.w;
    result.w = mat.m3*q.x + mat.m7*q.y + mat.m11*q.z + mat.m15*q.w;

    return result;
}

// Check whether two given quaternions are almost equal
RMAPI int QuaternionEquals(Quaternion p, Quaternion q)
{
#if !defined(EPSILON)
    #define EPSILON 0.000001f
#endif

    int result = (((fabsf(p.x - q.x)) <= (EPSILON*fmaxf(1.0f, fmaxf(fabsf(p.x), fabsf(q.x))))) &&
                  ((fabsf(p.y - q.y)) <= (EPSILON*fmaxf(1.0f, fmaxf(fabsf(p.y), fabsf(q.y))))) &&
                  ((fabsf(p.z - q.z)) <= (EPSILON*fmaxf(1.0f, fmaxf(fabsf(p.z), fabsf(q.z))))) &&
                  ((fabsf(p.w - q.w)) <= (EPSILON*fmaxf(1.0f, fmaxf(fabsf(p.w), fabsf(q.w)))))) ||
                 (((fabsf(p.x + q.x)) <= (EPSILON*fmaxf(1.0f, fmaxf(fabsf(p.x), fabsf(q.x))))) &&
                  ((fabsf(p.y + q.y)) <= (EPSILON*fmaxf(1.0f, fmaxf(fabsf(p.y), fabsf(q.y))))) &&
                  ((fabsf(p.z + q.z)) <= (EPSILON*fmaxf(1.0f, fmaxf(fabsf(p.z), fabsf(q.z))))) &&
                  ((fabsf(p.w + q.w)) <= (EPSILON*fmaxf(1.0f, fmaxf(fabsf(p.w), fabsf(q.w))))));

    return result;
}

#endif  // RAYMATH_H<|MERGE_RESOLUTION|>--- conflicted
+++ resolved
@@ -2370,16 +2370,10 @@
         float ilength = 0.0f;
 
         // Vector3Normalize(axis)
-<<<<<<< HEAD
-        Vector3 v = axis;
-        lengthSq = v.x*v.x + v.y*v.y + v.z*v.z;
-        if (lengthSq == 0.0f) lengthSq = 1.0f;
-        ilength = 1.0f/sqrtf(lengthSq);
-=======
         length = axisLength;
         if (length == 0.0f) length = 1.0f;
         ilength = 1.0f/length;
->>>>>>> f69ae583
+
         axis.x *= ilength;
         axis.y *= ilength;
         axis.z *= ilength;
