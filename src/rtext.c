/**********************************************************************************************
*
*   rtext - Basic functions to load fonts and draw text
*
*   CONFIGURATION:
*       #define SUPPORT_MODULE_RTEXT
*           rtext module is included in the build
*
*       #define SUPPORT_DEFAULT_FONT
*           Load default raylib font on initialization to be used by DrawText() and MeasureText().
*           If no default font loaded, DrawTextEx() and MeasureTextEx() are required.
*
*       #define SUPPORT_FILEFORMAT_FNT
*       #define SUPPORT_FILEFORMAT_TTF
*       #define SUPPORT_FILEFORMAT_BDF
*           Selected desired fileformats to be supported for loading. Some of those formats are
*           supported by default, to remove support, just comment unrequired #define in this module
*
*       #define SUPPORT_FONT_ATLAS_WHITE_REC
*           On font atlas image generation [GenImageFontAtlas()], add a 3x3 pixels white rectangle
*           at the bottom-right corner of the atlas. It can be useful to for shapes drawing, to allow
*           drawing text and shapes with a single draw call [SetShapesTexture()].
*
*       #define TEXTSPLIT_MAX_TEXT_BUFFER_LENGTH
*           TextSplit() function static buffer max size
*
*       #define MAX_TEXTSPLIT_COUNT
*           TextSplit() function static substrings pointers array (pointing to static buffer)
*
*   DEPENDENCIES:
*       stb_truetype  - Load TTF file and rasterize characters data
*       stb_rect_pack - Rectangles packing algorithms, required for font atlas generation
*
*
*   LICENSE: zlib/libpng
*
*   Copyright (c) 2013-2024 Ramon Santamaria (@raysan5)
*
*   This software is provided "as-is", without any express or implied warranty. In no event
*   will the authors be held liable for any damages arising from the use of this software.
*
*   Permission is granted to anyone to use this software for any purpose, including commercial
*   applications, and to alter it and redistribute it freely, subject to the following restrictions:
*
*     1. The origin of this software must not be misrepresented; you must not claim that you
*     wrote the original software. If you use this software in a product, an acknowledgment
*     in the product documentation would be appreciated but is not required.
*
*     2. Altered source versions must be plainly marked as such, and must not be misrepresented
*     as being the original software.
*
*     3. This notice may not be removed or altered from any source distribution.
*
**********************************************************************************************/

#include "raylib.h"         // Declares module functions

// Check if config flags have been externally provided on compilation line
#if !defined(EXTERNAL_CONFIG_FLAGS)
    #include "config.h"     // Defines module configuration flags
#endif

#if defined(SUPPORT_MODULE_RTEXT)

#include "utils.h"          // Required for: LoadFile*()
#include "rlgl.h"           // OpenGL abstraction layer to OpenGL 1.1, 2.1, 3.3+ or ES2 -> Only DrawTextPro()

#include <stdlib.h>         // Required for: malloc(), free()
#include <stdio.h>          // Required for: vsprintf()
#include <string.h>         // Required for: strcmp(), strstr(), strcpy(), strncpy() [Used in TextReplace()], sscanf() [Used in LoadBMFont()]
#include <stdarg.h>         // Required for: va_list, va_start(), vsprintf(), va_end() [Used in TextFormat()]
#include <ctype.h>          // Required for: toupper(), tolower() [Used in TextToUpper(), TextToLower()]

#if defined(SUPPORT_FILEFORMAT_TTF) || defined(SUPPORT_FILEFORMAT_BDF)
    #if defined(__GNUC__) // GCC and Clang
        #pragma GCC diagnostic push
        #pragma GCC diagnostic ignored "-Wunused-function"
    #endif

    #define STB_RECT_PACK_IMPLEMENTATION
    #include "external/stb_rect_pack.h"     // Required for: ttf/bdf font rectangles packaging

    #include <math.h>   // Required for: ttf/bdf font rectangles packaging

    #if defined(__GNUC__) // GCC and Clang
        #pragma GCC diagnostic pop
    #endif
#endif

#if defined(SUPPORT_FILEFORMAT_TTF)
    #if defined(__GNUC__) // GCC and Clang
        #pragma GCC diagnostic push
        #pragma GCC diagnostic ignored "-Wunused-function"
    #endif

    #define STBTT_STATIC
    #define STB_TRUETYPE_IMPLEMENTATION
    #include "external/stb_truetype.h"      // Required for: ttf font data reading

    #if defined(__GNUC__) // GCC and Clang
        #pragma GCC diagnostic pop
    #endif
#endif

//----------------------------------------------------------------------------------
// Defines and Macros
//----------------------------------------------------------------------------------
#ifndef MAX_TEXT_BUFFER_LENGTH
    #define MAX_TEXT_BUFFER_LENGTH              1024        // Size of internal static buffers used on some functions:
                                                            // TextFormat(), TextSubtext(), TextToUpper(), TextToLower(), TextToPascal(), TextSplit()
#endif
#ifndef MAX_TEXT_UNICODE_CHARS
    #define MAX_TEXT_UNICODE_CHARS               512        // Maximum number of unicode codepoints: GetCodepoints()
#endif
#ifndef MAX_TEXTSPLIT_COUNT
    #define MAX_TEXTSPLIT_COUNT                  128        // Maximum number of substrings to split: TextSplit()
#endif

//----------------------------------------------------------------------------------
// Types and Structures Definition
//----------------------------------------------------------------------------------
//...

//----------------------------------------------------------------------------------
// Global variables
//----------------------------------------------------------------------------------
#if defined(SUPPORT_DEFAULT_FONT)
// Default font provided by raylib
// NOTE: Default font is loaded on InitWindow() and disposed on CloseWindow() [module: core]
static RLFont defaultFont = { 0 };
#endif

//----------------------------------------------------------------------------------
// Other Modules Functions Declaration (required by text)
//----------------------------------------------------------------------------------
//...

//----------------------------------------------------------------------------------
// Module specific Functions Declaration
//----------------------------------------------------------------------------------
#if defined(SUPPORT_FILEFORMAT_FNT)
static RLFont LoadBMFont(const char *fileName);   // Load a BMFont file (AngelCode font file)
#endif
#if defined(SUPPORT_FILEFORMAT_BDF)
static GlyphInfo *LoadFontDataBDF(const unsigned char *fileData, int dataSize, int *codepoints, int codepointCount, int *outFontSize);
#endif
static int textLineSpacing = 2;                 // Text vertical line spacing in pixels (between lines)

#if defined(SUPPORT_DEFAULT_FONT)
extern void LoadFontDefault(void);
extern void UnloadFontDefault(void);
#endif

//----------------------------------------------------------------------------------
// Module Functions Definition
//----------------------------------------------------------------------------------
#if defined(SUPPORT_DEFAULT_FONT)
// Load raylib default font
extern void LoadFontDefault(void)
{
    #define BIT_CHECK(a,b) ((a) & (1u << (b)))

    // NOTE: Using UTF-8 encoding table for Unicode U+0000..U+00FF Basic Latin + Latin-1 Supplement
    // Ref: http://www.utf8-chartable.de/unicode-utf8-table.pl

    defaultFont.glyphCount = 224;   // Number of chars included in our default font
    defaultFont.glyphPadding = 0;   // Characters padding

    // Default font is directly defined here (data generated from a sprite font image)
    // This way, we reconstruct RLFont without creating large global variables
    // This data is automatically allocated to Stack and automatically deallocated at the end of this function
    unsigned int defaultFontData[512] = {
        0x00000000, 0x00000000, 0x00000000, 0x00000000, 0x00200020, 0x0001b000, 0x00000000, 0x00000000, 0x8ef92520, 0x00020a00, 0x7dbe8000, 0x1f7df45f,
        0x4a2bf2a0, 0x0852091e, 0x41224000, 0x10041450, 0x2e292020, 0x08220812, 0x41222000, 0x10041450, 0x10f92020, 0x3efa084c, 0x7d22103c, 0x107df7de,
        0xe8a12020, 0x08220832, 0x05220800, 0x10450410, 0xa4a3f000, 0x08520832, 0x05220400, 0x10450410, 0xe2f92020, 0x0002085e, 0x7d3e0281, 0x107df41f,
        0x00200000, 0x8001b000, 0x00000000, 0x00000000, 0x00000000, 0x00000000, 0x00000000, 0x00000000, 0x00000000, 0x00000000, 0x00000000, 0x00000000,
        0x00000000, 0x00000000, 0x00000000, 0x00000000, 0xc0000fbe, 0xfbf7e00f, 0x5fbf7e7d, 0x0050bee8, 0x440808a2, 0x0a142fe8, 0x50810285, 0x0050a048,
        0x49e428a2, 0x0a142828, 0x40810284, 0x0048a048, 0x10020fbe, 0x09f7ebaf, 0xd89f3e84, 0x0047a04f, 0x09e48822, 0x0a142aa1, 0x50810284, 0x0048a048,
        0x04082822, 0x0a142fa0, 0x50810285, 0x0050a248, 0x00008fbe, 0xfbf42021, 0x5f817e7d, 0x07d09ce8, 0x00008000, 0x00000fe0, 0x00000000, 0x00000000,
        0x00000000, 0x00000000, 0x00000000, 0x00000000, 0x00000000, 0x00000000, 0x00000000, 0x00000000, 0x00000000, 0x00000000, 0x00000000, 0x000c0180,
        0xdfbf4282, 0x0bfbf7ef, 0x42850505, 0x004804bf, 0x50a142c6, 0x08401428, 0x42852505, 0x00a808a0, 0x50a146aa, 0x08401428, 0x42852505, 0x00081090,
        0x5fa14a92, 0x0843f7e8, 0x7e792505, 0x00082088, 0x40a15282, 0x08420128, 0x40852489, 0x00084084, 0x40a16282, 0x0842022a, 0x40852451, 0x00088082,
        0xc0bf4282, 0xf843f42f, 0x7e85fc21, 0x3e0900bf, 0x00000000, 0x00000004, 0x00000000, 0x000c0180, 0x00000000, 0x00000000, 0x00000000, 0x00000000,
        0x00000000, 0x00000000, 0x00000000, 0x00000000, 0x00000000, 0x00000000, 0x00000000, 0x00000000, 0x04000402, 0x41482000, 0x00000000, 0x00000800,
        0x04000404, 0x4100203c, 0x00000000, 0x00000800, 0xf7df7df0, 0x514bef85, 0xbefbefbe, 0x04513bef, 0x14414500, 0x494a2885, 0xa28a28aa, 0x04510820,
        0xf44145f0, 0x474a289d, 0xa28a28aa, 0x04510be0, 0x14414510, 0x494a2884, 0xa28a28aa, 0x02910a00, 0xf7df7df0, 0xd14a2f85, 0xbefbe8aa, 0x011f7be0,
        0x00000000, 0x00400804, 0x20080000, 0x00000000, 0x00000000, 0x00600f84, 0x20080000, 0x00000000, 0x00000000, 0x00000000, 0x00000000, 0x00000000,
        0xac000000, 0x00000f01, 0x00000000, 0x00000000, 0x24000000, 0x00000f01, 0x00000000, 0x06000000, 0x24000000, 0x00000f01, 0x00000000, 0x09108000,
        0x24fa28a2, 0x00000f01, 0x00000000, 0x013e0000, 0x2242252a, 0x00000f52, 0x00000000, 0x038a8000, 0x2422222a, 0x00000f29, 0x00000000, 0x010a8000,
        0x2412252a, 0x00000f01, 0x00000000, 0x010a8000, 0x24fbe8be, 0x00000f01, 0x00000000, 0x0ebe8000, 0xac020000, 0x00000f01, 0x00000000, 0x00048000,
        0x0003e000, 0x00000f00, 0x00000000, 0x00008000, 0x00000000, 0x00000000, 0x00000000, 0x00000000, 0x00000000, 0x00000038, 0x8443b80e, 0x00203a03,
        0x02bea080, 0xf0000020, 0xc452208a, 0x04202b02, 0xf8029122, 0x07f0003b, 0xe44b388e, 0x02203a02, 0x081e8a1c, 0x0411e92a, 0xf4420be0, 0x01248202,
        0xe8140414, 0x05d104ba, 0xe7c3b880, 0x00893a0a, 0x283c0e1c, 0x04500902, 0xc4400080, 0x00448002, 0xe8208422, 0x04500002, 0x80400000, 0x05200002,
        0x083e8e00, 0x04100002, 0x804003e0, 0x07000042, 0xf8008400, 0x07f00003, 0x80400000, 0x04000022, 0x00000000, 0x00000000, 0x80400000, 0x04000002,
        0x00000000, 0x00000000, 0x00000000, 0x00000000, 0x00800702, 0x1848a0c2, 0x84010000, 0x02920921, 0x01042642, 0x00005121, 0x42023f7f, 0x00291002,
        0xefc01422, 0x7efdfbf7, 0xefdfa109, 0x03bbbbf7, 0x28440f12, 0x42850a14, 0x20408109, 0x01111010, 0x28440408, 0x42850a14, 0x2040817f, 0x01111010,
        0xefc78204, 0x7efdfbf7, 0xe7cf8109, 0x011111f3, 0x2850a932, 0x42850a14, 0x2040a109, 0x01111010, 0x2850b840, 0x42850a14, 0xefdfbf79, 0x03bbbbf7,
        0x001fa020, 0x00000000, 0x00001000, 0x00000000, 0x00002070, 0x00000000, 0x00000000, 0x00000000, 0x00000000, 0x00000000, 0x00000000, 0x00000000,
        0x08022800, 0x00012283, 0x02430802, 0x01010001, 0x8404147c, 0x20000144, 0x80048404, 0x00823f08, 0xdfbf4284, 0x7e03f7ef, 0x142850a1, 0x0000210a,
        0x50a14684, 0x528a1428, 0x142850a1, 0x03efa17a, 0x50a14a9e, 0x52521428, 0x142850a1, 0x02081f4a, 0x50a15284, 0x4a221428, 0xf42850a1, 0x03efa14b,
        0x50a16284, 0x4a521428, 0x042850a1, 0x0228a17a, 0xdfbf427c, 0x7e8bf7ef, 0xf7efdfbf, 0x03efbd0b, 0x00000000, 0x04000000, 0x00000000, 0x00000008,
        0x00000000, 0x00000000, 0x00000000, 0x00000000, 0x00000000, 0x00000000, 0x00000000, 0x00000000, 0x00200508, 0x00840400, 0x11458122, 0x00014210,
        0x00514294, 0x51420800, 0x20a22a94, 0x0050a508, 0x00200000, 0x00000000, 0x00050000, 0x08000000, 0xfefbefbe, 0xfbefbefb, 0xfbeb9114, 0x00fbefbe,
        0x20820820, 0x8a28a20a, 0x8a289114, 0x3e8a28a2, 0xfefbefbe, 0xfbefbe0b, 0x8a289114, 0x008a28a2, 0x228a28a2, 0x08208208, 0x8a289114, 0x088a28a2,
        0xfefbefbe, 0xfbefbefb, 0xfa2f9114, 0x00fbefbe, 0x00000000, 0x00000040, 0x00000000, 0x00000000, 0x00000000, 0x00000020, 0x00000000, 0x00000000,
        0x00000000, 0x00000000, 0x00000000, 0x00000000, 0x00210100, 0x00000004, 0x00000000, 0x00000000, 0x14508200, 0x00001402, 0x00000000, 0x00000000,
        0x00000010, 0x00000020, 0x00000000, 0x00000000, 0xa28a28be, 0x00002228, 0x00000000, 0x00000000, 0xa28a28aa, 0x000022e8, 0x00000000, 0x00000000,
        0xa28a28aa, 0x000022a8, 0x00000000, 0x00000000, 0xa28a28aa, 0x000022e8, 0x00000000, 0x00000000, 0xbefbefbe, 0x00003e2f, 0x00000000, 0x00000000,
        0x00000004, 0x00002028, 0x00000000, 0x00000000, 0x80000000, 0x00003e0f, 0x00000000, 0x00000000, 0x00000000, 0x00000000, 0x00000000, 0x00000000,
        0x00000000, 0x00000000, 0x00000000, 0x00000000, 0x00000000, 0x00000000, 0x00000000, 0x00000000, 0x00000000, 0x00000000, 0x00000000, 0x00000000,
        0x00000000, 0x00000000, 0x00000000, 0x00000000, 0x00000000, 0x00000000, 0x00000000, 0x00000000, 0x00000000, 0x00000000, 0x00000000, 0x00000000,
        0x00000000, 0x00000000, 0x00000000, 0x00000000, 0x00000000, 0x00000000, 0x00000000, 0x00000000, 0x00000000, 0x00000000, 0x00000000, 0x00000000,
        0x00000000, 0x00000000, 0x00000000, 0x00000000, 0x00000000, 0x00000000, 0x00000000, 0x00000000, 0x00000000, 0x00000000, 0x00000000, 0x00000000,
        0x00000000, 0x00000000, 0x00000000, 0x00000000, 0x00000000, 0x00000000, 0x00000000, 0x00000000, 0x00000000, 0x00000000, 0x00000000, 0x00000000,
        0x00000000, 0x00000000, 0x00000000, 0x00000000, 0x00000000, 0x00000000, 0x00000000, 0x00000000 };

    int charsHeight = 10;
    int charsDivisor = 1;    // Every char is separated from the consecutive by a 1 pixel divisor, horizontally and vertically

    int charsWidth[224] = { 3, 1, 4, 6, 5, 7, 6, 2, 3, 3, 5, 5, 2, 4, 1, 7, 5, 2, 5, 5, 5, 5, 5, 5, 5, 5, 1, 1, 3, 4, 3, 6,
                            7, 6, 6, 6, 6, 6, 6, 6, 6, 3, 5, 6, 5, 7, 6, 6, 6, 6, 6, 6, 7, 6, 7, 7, 6, 6, 6, 2, 7, 2, 3, 5,
                            2, 5, 5, 5, 5, 5, 4, 5, 5, 1, 2, 5, 2, 5, 5, 5, 5, 5, 5, 5, 4, 5, 5, 5, 5, 5, 5, 3, 1, 3, 4, 4,
                            1, 1, 1, 1, 1, 1, 1, 1, 1, 1, 1, 1, 1, 1, 1, 1, 1, 1, 1, 1, 1, 1, 1, 1, 1, 1, 1, 1, 1, 1, 1, 1,
                            1, 1, 5, 5, 5, 7, 1, 5, 3, 7, 3, 5, 4, 1, 7, 4, 3, 5, 3, 3, 2, 5, 6, 1, 2, 2, 3, 5, 6, 6, 6, 6,
                            6, 6, 6, 6, 6, 6, 7, 6, 6, 6, 6, 6, 3, 3, 3, 3, 7, 6, 6, 6, 6, 6, 6, 5, 6, 6, 6, 6, 6, 6, 4, 6,
                            5, 5, 5, 5, 5, 5, 9, 5, 5, 5, 5, 5, 2, 2, 3, 3, 5, 5, 5, 5, 5, 5, 5, 5, 5, 5, 5, 5, 5, 5, 3, 5 };

    // Re-construct image from defaultFontData and generate OpenGL texture
    //----------------------------------------------------------------------
    Image imFont = {
        .data = RL_CALLOC(128*128, 2),  // 2 bytes per pixel (gray + alpha)
        .width = 128,
        .height = 128,
        .mipmaps = 1,
        .format = PIXELFORMAT_UNCOMPRESSED_GRAY_ALPHA
    };

    // Fill image.data with defaultFontData (convert from bit to pixel!)
    for (int i = 0, counter = 0; i < imFont.width*imFont.height; i += 32)
    {
        for (int j = 31; j >= 0; j--)
        {
            if (BIT_CHECK(defaultFontData[counter], j))
            {
                // NOTE: We are unreferencing data as short, so,
                // we must consider data as little-endian order (alpha + gray)
                ((unsigned short *)imFont.data)[i + j] = 0xffff;
            }
            else ((unsigned short *)imFont.data)[i + j] = 0x00ff;
        }

        counter++;
    }

    defaultFont.texture = LoadTextureFromImage(imFont);

    // Reconstruct charSet using charsWidth[], charsHeight, charsDivisor, glyphCount
    //------------------------------------------------------------------------------

    // Allocate space for our characters info data
    // NOTE: This memory must be freed at end! --> Done by CloseWindow()
    defaultFont.glyphs = (GlyphInfo *)RL_MALLOC(defaultFont.glyphCount*sizeof(GlyphInfo));
    defaultFont.recs = (Rectangle *)RL_MALLOC(defaultFont.glyphCount*sizeof(Rectangle));

    int currentLine = 0;
    int currentPosX = charsDivisor;
    int testPosX = charsDivisor;

    for (int i = 0; i < defaultFont.glyphCount; i++)
    {
        defaultFont.glyphs[i].value = 32 + i;  // First char is 32

        defaultFont.recs[i].x = (float)currentPosX;
        defaultFont.recs[i].y = (float)(charsDivisor + currentLine*(charsHeight + charsDivisor));
        defaultFont.recs[i].width = (float)charsWidth[i];
        defaultFont.recs[i].height = (float)charsHeight;

        testPosX += (int)(defaultFont.recs[i].width + (float)charsDivisor);

        if (testPosX >= defaultFont.texture.width)
        {
            currentLine++;
            currentPosX = 2*charsDivisor + charsWidth[i];
            testPosX = currentPosX;

            defaultFont.recs[i].x = (float)charsDivisor;
            defaultFont.recs[i].y = (float)(charsDivisor + currentLine*(charsHeight + charsDivisor));
        }
        else currentPosX = testPosX;

        // NOTE: On default font character offsets and xAdvance are not required
        defaultFont.glyphs[i].offsetX = 0;
        defaultFont.glyphs[i].offsetY = 0;
        defaultFont.glyphs[i].advanceX = 0;

        // Fill character image data from fontClear data
        defaultFont.glyphs[i].image = ImageFromImage(imFont, defaultFont.recs[i]);
    }

    UnloadImage(imFont);

    defaultFont.baseSize = (int)defaultFont.recs[0].height;

    TRACELOG(LOG_INFO, "FONT: Default font loaded successfully (%i glyphs)", defaultFont.glyphCount);
}

// Unload raylib default font
extern void UnloadFontDefault(void)
{
    for (int i = 0; i < defaultFont.glyphCount; i++) UnloadImage(defaultFont.glyphs[i].image);
    UnloadTexture(defaultFont.texture);
    RL_FREE(defaultFont.glyphs);
    RL_FREE(defaultFont.recs);
}
#endif      // SUPPORT_DEFAULT_FONT

// Get the default font, useful to be used with extended parameters
RLFont GetFontDefault()
{
#if defined(SUPPORT_DEFAULT_FONT)
    return defaultFont;
#else
    RLFont font = { 0 };
    return font;
#endif
}

// Load RLFont from file into GPU memory (VRAM)
RLFont LoadFont(const char *fileName)
{
    // Default values for ttf font generation
#ifndef FONT_TTF_DEFAULT_SIZE
    #define FONT_TTF_DEFAULT_SIZE           32      // TTF font generation default char size (char-height)
#endif
#ifndef FONT_TTF_DEFAULT_NUMCHARS
    #define FONT_TTF_DEFAULT_NUMCHARS       95      // TTF font generation default charset: 95 glyphs (ASCII 32..126)
#endif
#ifndef FONT_TTF_DEFAULT_FIRST_CHAR
    #define FONT_TTF_DEFAULT_FIRST_CHAR     32      // TTF font generation default first char for image sprite font (32-Space)
#endif
#ifndef FONT_TTF_DEFAULT_CHARS_PADDING
    #define FONT_TTF_DEFAULT_CHARS_PADDING   4      // TTF font generation default chars padding
#endif

    RLFont font = { 0 };

#if defined(SUPPORT_FILEFORMAT_TTF)
    if (IsFileExtension(fileName, ".ttf") || IsFileExtension(fileName, ".otf")) font = LoadFontEx(fileName, FONT_TTF_DEFAULT_SIZE, NULL, FONT_TTF_DEFAULT_NUMCHARS);
    else
#endif
#if defined(SUPPORT_FILEFORMAT_FNT)
    if (IsFileExtension(fileName, ".fnt")) font = LoadBMFont(fileName);
    else
#endif
#if defined(SUPPORT_FILEFORMAT_BDF)
    if (IsFileExtension(fileName, ".bdf")) font = LoadFontEx(fileName, FONT_TTF_DEFAULT_SIZE, NULL, FONT_TTF_DEFAULT_NUMCHARS);
    else
#endif
    {
        Image image = LoadImage(fileName);
        if (image.data != NULL) font = LoadFontFromImage(image, MAGENTA, FONT_TTF_DEFAULT_FIRST_CHAR);
        UnloadImage(image);
    }

    if (font.texture.id == 0)
    {
        TRACELOG(LOG_WARNING, "FONT: [%s] Failed to load font texture -> Using default font", fileName);
        font = GetFontDefault();
    }
    else
    {
        SetTextureFilter(font.texture, TEXTURE_FILTER_POINT);    // By default, we set point filter (the best performance)
        TRACELOG(LOG_INFO, "FONT: Data loaded successfully (%i pixel size | %i glyphs)", FONT_TTF_DEFAULT_SIZE, FONT_TTF_DEFAULT_NUMCHARS);
    }

    return font;
}

// Load RLFont from TTF or BDF font file with generation parameters
// NOTE: You can pass an array with desired characters, those characters should be available in the font
// if array is NULL, default char set is selected 32..126
RLFont LoadFontEx(const char *fileName, int fontSize, int *codepoints, int codepointCount)
{
    RLFont font = { 0 };

    // Loading file to memory
    int dataSize = 0;
    unsigned char *fileData = LoadFileData(fileName, &dataSize);

    if (fileData != NULL)
    {
        // Loading font from memory data
        font = LoadFontFromMemory(GetFileExtension(fileName), fileData, dataSize, fontSize, codepoints, codepointCount);

        UnloadFileData(fileData);
    }
    else font = GetFontDefault();

    return font;
}

// Load an Image font file (XNA style)
RLFont LoadFontFromImage(Image image, Color key, int firstChar)
{
#ifndef MAX_GLYPHS_FROM_IMAGE
    #define MAX_GLYPHS_FROM_IMAGE   256     // Maximum number of glyphs supported on image scan
#endif

    #define COLOR_EQUAL(col1, col2) ((col1.r == col2.r) && (col1.g == col2.g) && (col1.b == col2.b) && (col1.a == col2.a))

    RLFont font = GetFontDefault();

    int charSpacing = 0;
    int lineSpacing = 0;

    int x = 0;
    int y = 0;

    // We allocate a temporal arrays for chars data measures,
    // once we get the actual number of chars, we copy data to a sized arrays
    int tempCharValues[MAX_GLYPHS_FROM_IMAGE] = { 0 };
    Rectangle tempCharRecs[MAX_GLYPHS_FROM_IMAGE] = { 0 };

    Color *pixels = LoadImageColors(image);

    // Parse image data to get charSpacing and lineSpacing
    for (y = 0; y < image.height; y++)
    {
        for (x = 0; x < image.width; x++)
        {
            if (!COLOR_EQUAL(pixels[y*image.width + x], key)) break;
        }

        if (!COLOR_EQUAL(pixels[y*image.width + x], key)) break;
    }

    if ((x == 0) || (y == 0)) return font; // Security check

    charSpacing = x;
    lineSpacing = y;

    int charHeight = 0;
    int j = 0;

    while (!COLOR_EQUAL(pixels[(lineSpacing + j)*image.width + charSpacing], key)) j++;

    charHeight = j;

    // Check array values to get characters: value, x, y, w, h
    int index = 0;
    int lineToRead = 0;
    int xPosToRead = charSpacing;

    // Parse image data to get rectangle sizes
    while ((lineSpacing + lineToRead*(charHeight + lineSpacing)) < image.height)
    {
        while ((xPosToRead < image.width) &&
              !COLOR_EQUAL((pixels[(lineSpacing + (charHeight+lineSpacing)*lineToRead)*image.width + xPosToRead]), key))
        {
            tempCharValues[index] = firstChar + index;

            tempCharRecs[index].x = (float)xPosToRead;
            tempCharRecs[index].y = (float)(lineSpacing + lineToRead*(charHeight + lineSpacing));
            tempCharRecs[index].height = (float)charHeight;

            int charWidth = 0;

            while (!COLOR_EQUAL(pixels[(lineSpacing + (charHeight+lineSpacing)*lineToRead)*image.width + xPosToRead + charWidth], key)) charWidth++;

            tempCharRecs[index].width = (float)charWidth;

            index++;

            xPosToRead += (charWidth + charSpacing);
        }

        lineToRead++;
        xPosToRead = charSpacing;
    }

    // NOTE: We need to remove key color borders from image to avoid weird
    // artifacts on texture scaling when using TEXTURE_FILTER_BILINEAR or TEXTURE_FILTER_TRILINEAR
    for (int i = 0; i < image.height*image.width; i++) if (COLOR_EQUAL(pixels[i], key)) pixels[i] = BLANK;

    // Create a new image with the processed color data (key color replaced by BLANK)
    Image fontClear = {
        .data = pixels,
        .width = image.width,
        .height = image.height,
        .mipmaps = 1,
        .format = PIXELFORMAT_UNCOMPRESSED_R8G8B8A8
    };

    // Set font with all data parsed from image
    font.texture = LoadTextureFromImage(fontClear); // Convert processed image to OpenGL texture
    font.glyphCount = index;
    font.glyphPadding = 0;

    // We got tempCharValues and tempCharsRecs populated with chars data
    // Now we move temp data to sized charValues and charRecs arrays
    font.glyphs = (GlyphInfo *)RL_MALLOC(font.glyphCount*sizeof(GlyphInfo));
    font.recs = (Rectangle *)RL_MALLOC(font.glyphCount*sizeof(Rectangle));

    for (int i = 0; i < font.glyphCount; i++)
    {
        font.glyphs[i].value = tempCharValues[i];

        // Get character rectangle in the font atlas texture
        font.recs[i] = tempCharRecs[i];

        // NOTE: On image based fonts (XNA style), character offsets and xAdvance are not required (set to 0)
        font.glyphs[i].offsetX = 0;
        font.glyphs[i].offsetY = 0;
        font.glyphs[i].advanceX = 0;

        // Fill character image data from fontClear data
        font.glyphs[i].image = ImageFromImage(fontClear, tempCharRecs[i]);
    }

    UnloadImage(fontClear);     // Unload processed image once converted to texture

    font.baseSize = (int)font.recs[0].height;

    return font;
}

// Load font from memory buffer, fileType refers to extension: i.e. ".ttf"
RLFont LoadFontFromMemory(const char *fileType, const unsigned char *fileData, int dataSize, int fontSize, int *codepoints, int codepointCount)
{
    RLFont font = { 0 };

    char fileExtLower[16] = { 0 };
    strncpy(fileExtLower, TextToLower(fileType), 16 - 1);

    font.baseSize = fontSize;
    font.glyphCount = (codepointCount > 0)? codepointCount : 95;
    font.glyphPadding = 0;

#if defined(SUPPORT_FILEFORMAT_TTF)
    if (TextIsEqual(fileExtLower, ".ttf") ||
        TextIsEqual(fileExtLower, ".otf"))
    {
        font.glyphs = LoadFontData(fileData, dataSize, font.baseSize, codepoints, font.glyphCount, FONT_DEFAULT);
    }
    else
#endif
#if defined(SUPPORT_FILEFORMAT_BDF)
    if (TextIsEqual(fileExtLower, ".bdf"))
    {
        font.glyphs = LoadFontDataBDF(fileData, dataSize, codepoints, font.glyphCount, &font.baseSize);
    }
    else
#endif
    {
        font.glyphs = NULL;
    }

#if defined(SUPPORT_FILEFORMAT_TTF) || defined(SUPPORT_FILEFORMAT_BDF)
    if (font.glyphs != NULL)
    {
        font.glyphPadding = FONT_TTF_DEFAULT_CHARS_PADDING;

        Image atlas = GenImageFontAtlas(font.glyphs, &font.recs, font.glyphCount, font.baseSize, font.glyphPadding, 0);
        font.texture = LoadTextureFromImage(atlas);

        // Update glyphs[i].image to use alpha, required to be used on ImageDrawText()
        for (int i = 0; i < font.glyphCount; i++)
        {
            UnloadImage(font.glyphs[i].image);
            font.glyphs[i].image = ImageFromImage(atlas, font.recs[i]);
        }

        UnloadImage(atlas);

        TRACELOG(LOG_INFO, "FONT: Data loaded successfully (%i pixel size | %i glyphs)", font.baseSize, font.glyphCount);
    }
    else font = GetFontDefault();
#else
    font = GetFontDefault();
#endif

    return font;
}

// Check if a font is ready
bool IsFontReady(RLFont font)
{
    return ((font.texture.id > 0) &&    // Validate OpenGL id fot font texture atlas
            (font.baseSize > 0) &&      // Validate font size
            (font.glyphCount > 0) &&    // Validate font contains some glyph
            (font.recs != NULL) &&      // Validate font recs defining glyphs on texture atlas
            (font.glyphs != NULL));     // Validate glyph data is loaded

    // NOTE: Further validations could be done to verify if recs count and glyphs count
    // match glyphCount and to verify that data contained is valid (glyphs values, metrics...)
}

// Load font data for further use
// NOTE: Requires TTF font memory data and can generate SDF data
GlyphInfo *LoadFontData(const unsigned char *fileData, int dataSize, int fontSize, int *codepoints, int codepointCount, int type)
{
    // NOTE: Using some SDF generation default values,
    // trades off precision with ability to handle *smaller* sizes
#ifndef FONT_SDF_CHAR_PADDING
    #define FONT_SDF_CHAR_PADDING            4      // SDF font generation char padding
#endif
#ifndef FONT_SDF_ON_EDGE_VALUE
    #define FONT_SDF_ON_EDGE_VALUE         128      // SDF font generation on edge value
#endif
#ifndef FONT_SDF_PIXEL_DIST_SCALE
    #define FONT_SDF_PIXEL_DIST_SCALE     64.0f     // SDF font generation pixel distance scale
#endif
#ifndef FONT_BITMAP_ALPHA_THRESHOLD
    #define FONT_BITMAP_ALPHA_THRESHOLD     80      // Bitmap (B&W) font generation alpha threshold
#endif

    GlyphInfo *chars = NULL;

#if defined(SUPPORT_FILEFORMAT_TTF)
    // Load font data (including pixel data) from TTF memory file
    // NOTE: Loaded information should be enough to generate font image atlas, using any packaging method
    if (fileData != NULL)
    {
        bool genFontChars = false;
        stbtt_fontinfo fontInfo = { 0 };

        if (stbtt_InitFont(&fontInfo, (unsigned char *)fileData, 0))     // Initialize font for data reading
        {
            // Calculate font scale factor
            float scaleFactor = stbtt_ScaleForPixelHeight(&fontInfo, (float)fontSize);

            // Calculate font basic metrics
            // NOTE: ascent is equivalent to font baseline
            int ascent, descent, lineGap;
            stbtt_GetFontVMetrics(&fontInfo, &ascent, &descent, &lineGap);

            // In case no chars count provided, default to 95
            codepointCount = (codepointCount > 0)? codepointCount : 95;

            // Fill fontChars in case not provided externally
            // NOTE: By default we fill glyphCount consecutively, starting at 32 (Space)
            if (codepoints == NULL)
            {
                codepoints = (int *)RL_MALLOC(codepointCount*sizeof(int));
                for (int i = 0; i < codepointCount; i++) codepoints[i] = i + 32;
                genFontChars = true;
            }

            chars = (GlyphInfo *)RL_CALLOC(codepointCount, sizeof(GlyphInfo));

            // NOTE: Using simple packaging, one char after another
            for (int i = 0; i < codepointCount; i++)
            {
                int chw = 0, chh = 0;   // Character width and height (on generation)
                int ch = codepoints[i];  // Character value to get info for
                chars[i].value = ch;

                //  Render a unicode codepoint to a bitmap
                //      stbtt_GetCodepointBitmap()           -- allocates and returns a bitmap
                //      stbtt_GetCodepointBitmapBox()        -- how big the bitmap must be
                //      stbtt_MakeCodepointBitmap()          -- renders into bitmap you provide

                // Check if a glyph is available in the font
                // WARNING: if (index == 0), glyph not found, it could fallback to default .notdef glyph (if defined in font)
                int index = stbtt_FindGlyphIndex(&fontInfo, ch);

                if (index > 0)
                {
                    switch (type)
                    {
                        case FONT_DEFAULT:
                        case FONT_BITMAP: chars[i].image.data = stbtt_GetCodepointBitmap(&fontInfo, scaleFactor, scaleFactor, ch, &chw, &chh, &chars[i].offsetX, &chars[i].offsetY); break;
                        case FONT_SDF: if (ch != 32) chars[i].image.data = stbtt_GetCodepointSDF(&fontInfo, scaleFactor, ch, FONT_SDF_CHAR_PADDING, FONT_SDF_ON_EDGE_VALUE, FONT_SDF_PIXEL_DIST_SCALE, &chw, &chh, &chars[i].offsetX, &chars[i].offsetY); break;
                        default: break;
                    }

                    if (chars[i].image.data != NULL)    // Glyph data has been found in the font
                    {
                        stbtt_GetCodepointHMetrics(&fontInfo, ch, &chars[i].advanceX, NULL);
                        chars[i].advanceX = (int)((float)chars[i].advanceX*scaleFactor);

                        // Load characters images
                        chars[i].image.width = chw;
                        chars[i].image.height = chh;
                        chars[i].image.mipmaps = 1;
                        chars[i].image.format = PIXELFORMAT_UNCOMPRESSED_GRAYSCALE;

                        chars[i].offsetY += (int)((float)ascent*scaleFactor);
                    }

                    // NOTE: We create an empty image for space character,
                    // it could be further required for atlas packing
                    if (ch == 32)
                    {
                        stbtt_GetCodepointHMetrics(&fontInfo, ch, &chars[i].advanceX, NULL);
                        chars[i].advanceX = (int)((float)chars[i].advanceX*scaleFactor);

                        Image imSpace = {
                            .data = RL_CALLOC(chars[i].advanceX*fontSize, 2),
                            .width = chars[i].advanceX,
                            .height = fontSize,
                            .mipmaps = 1,
                            .format = PIXELFORMAT_UNCOMPRESSED_GRAYSCALE
                        };

                        chars[i].image = imSpace;
                    }

                    if (type == FONT_BITMAP)
                    {
                        // Aliased bitmap (black & white) font generation, avoiding anti-aliasing
                        // NOTE: For optimum results, bitmap font should be generated at base pixel size
                        for (int p = 0; p < chw*chh; p++)
                        {
                            if (((unsigned char *)chars[i].image.data)[p] < FONT_BITMAP_ALPHA_THRESHOLD) ((unsigned char *)chars[i].image.data)[p] = 0;
                            else ((unsigned char *)chars[i].image.data)[p] = 255;
                        }
                    }
                }
                else
                {
                    // TODO: Use some fallback glyph for codepoints not found in the font
                }
            }
        }
        else TRACELOG(LOG_WARNING, "FONT: Failed to process TTF font data");

        if (genFontChars) RL_FREE(codepoints);
    }
#endif

    return chars;
}

// Generate image font atlas using chars info
// NOTE: Packing method: 0-Default, 1-Skyline
#if defined(SUPPORT_FILEFORMAT_TTF) || defined(SUPPORT_FILEFORMAT_BDF)
Image GenImageFontAtlas(const GlyphInfo *glyphs, Rectangle **glyphRecs, int glyphCount, int fontSize, int padding, int packMethod)
{
    Image atlas = { 0 };

    if (glyphs == NULL)
    {
        TRACELOG(LOG_WARNING, "FONT: Provided chars info not valid, returning empty image atlas");
        return atlas;
    }

    *glyphRecs = NULL;

    // In case no chars count provided we suppose default of 95
    glyphCount = (glyphCount > 0)? glyphCount : 95;

    // NOTE: Rectangles memory is loaded here!
    Rectangle *recs = (Rectangle *)RL_MALLOC(glyphCount*sizeof(Rectangle));

    // Calculate image size based on total glyph width and glyph row count
    int totalWidth = 0;
    int maxGlyphWidth = 0;

    for (int i = 0; i < glyphCount; i++)
    {
        if (glyphs[i].image.width > maxGlyphWidth) maxGlyphWidth = glyphs[i].image.width;
        totalWidth += glyphs[i].image.width + 2*padding;
    }

//#define SUPPORT_FONT_ATLAS_SIZE_CONSERVATIVE
#if defined(SUPPORT_FONT_ATLAS_SIZE_CONSERVATIVE)
    int rowCount = 0;
    int imageSize = 64;  // Define minimum starting value to avoid unnecessary calculation steps for very small images

    // NOTE: maxGlyphWidth is maximum possible space left at the end of row
    while (totalWidth > (imageSize - maxGlyphWidth)*rowCount)
    {
        imageSize *= 2;                                 // Double the size of image (to keep POT)
        rowCount = imageSize/(fontSize + 2*padding);    // Calculate new row count for the new image size
    }

    atlas.width = imageSize;   // Atlas bitmap width
    atlas.height = imageSize;  // Atlas bitmap height
#else
    int paddedFontSize = fontSize + 2*padding;
    // No need for a so-conservative atlas generation
    float totalArea = totalWidth*paddedFontSize*1.2f;
    float imageMinSize = sqrtf(totalArea);
    int imageSize = (int)powf(2, ceilf(logf(imageMinSize)/logf(2)));

    if (totalArea < ((imageSize*imageSize)/2))
    {
        atlas.width = imageSize;    // Atlas bitmap width
        atlas.height = imageSize/2; // Atlas bitmap height
    }
    else
    {
        atlas.width = imageSize;   // Atlas bitmap width
        atlas.height = imageSize;  // Atlas bitmap height
    }
#endif

    atlas.data = (unsigned char *)RL_CALLOC(1, atlas.width*atlas.height);   // Create a bitmap to store characters (8 bpp)
    atlas.format = PIXELFORMAT_UNCOMPRESSED_GRAYSCALE;
    atlas.mipmaps = 1;

    // DEBUG: We can see padding in the generated image setting a gray background...
    //for (int i = 0; i < atlas.width*atlas.height; i++) ((unsigned char *)atlas.data)[i] = 100;

    if (packMethod == 0)   // Use basic packing algorithm
    {
        int offsetX = padding;
        int offsetY = padding;

        // NOTE: Using simple packaging, one char after another
        for (int i = 0; i < glyphCount; i++)
        {
            // Check remaining space for glyph
            if (offsetX >= (atlas.width - glyphs[i].image.width - 2*padding))
            {
                offsetX = padding;

                // NOTE: Be careful on offsetY for SDF fonts, by default SDF
                // use an internal padding of 4 pixels, it means char rectangle
                // height is bigger than fontSize, it could be up to (fontSize + 8)
                offsetY += (fontSize + 2*padding);

                if (offsetY > (atlas.height - fontSize - padding))
                {
                    for (int j = i + 1; j < glyphCount; j++)
                    {
                        TRACELOG(LOG_WARNING, "FONT: Failed to package character (%i)", j);
                        // Make sure remaining recs contain valid data
                        recs[j].x = 0;
                        recs[j].y = 0;
                        recs[j].width = 0;
                        recs[j].height = 0;
                    }
                    break;
                }
            }

            // Copy pixel data from glyph image to atlas
            for (int y = 0; y < glyphs[i].image.height; y++)
            {
                for (int x = 0; x < glyphs[i].image.width; x++)
                {
                    ((unsigned char *)atlas.data)[(offsetY + y)*atlas.width + (offsetX + x)] = ((unsigned char *)glyphs[i].image.data)[y*glyphs[i].image.width + x];
                }
            }

            // Fill chars rectangles in atlas info
            recs[i].x = (float)offsetX;
            recs[i].y = (float)offsetY;
            recs[i].width = (float)glyphs[i].image.width;
            recs[i].height = (float)glyphs[i].image.height;

            // Move atlas position X for next character drawing
            offsetX += (glyphs[i].image.width + 2*padding);
        }
    }
    else if (packMethod == 1)  // Use Skyline rect packing algorithm (stb_pack_rect)
    {
        stbrp_context *context = (stbrp_context *)RL_MALLOC(sizeof(*context));
        stbrp_node *nodes = (stbrp_node *)RL_MALLOC(glyphCount*sizeof(*nodes));

        stbrp_init_target(context, atlas.width, atlas.height, nodes, glyphCount);
        stbrp_rect *rects = (stbrp_rect *)RL_MALLOC(glyphCount*sizeof(stbrp_rect));

        // Fill rectangles for packaging
        for (int i = 0; i < glyphCount; i++)
        {
            rects[i].id = i;
            rects[i].w = glyphs[i].image.width + 2*padding;
            rects[i].h = glyphs[i].image.height + 2*padding;
        }

        // Package rectangles into atlas
        stbrp_pack_rects(context, rects, glyphCount);

        for (int i = 0; i < glyphCount; i++)
        {
            // It returns char rectangles in atlas
            recs[i].x = rects[i].x + (float)padding;
            recs[i].y = rects[i].y + (float)padding;
            recs[i].width = (float)glyphs[i].image.width;
            recs[i].height = (float)glyphs[i].image.height;

            if (rects[i].was_packed)
            {
                // Copy pixel data from fc.data to atlas
                for (int y = 0; y < glyphs[i].image.height; y++)
                {
                    for (int x = 0; x < glyphs[i].image.width; x++)
                    {
                        ((unsigned char *)atlas.data)[(rects[i].y + padding + y)*atlas.width + (rects[i].x + padding + x)] = ((unsigned char *)glyphs[i].image.data)[y*glyphs[i].image.width + x];
                    }
                }
            }
            else TRACELOG(LOG_WARNING, "FONT: Failed to package character (%i)", i);
        }

        RL_FREE(rects);
        RL_FREE(nodes);
        RL_FREE(context);
    }

#if defined(SUPPORT_FONT_ATLAS_WHITE_REC)
    // Add a 3x3 white rectangle at the bottom-right corner of the generated atlas,
    // useful to use as the white texture to draw shapes with raylib, using this rectangle
    // shapes and text can be backed into a single draw call: SetShapesTexture()
    for (int i = 0, k = atlas.width*atlas.height - 1; i < 3; i++)
    {
        ((unsigned char *)atlas.data)[k - 0] = 255;
        ((unsigned char *)atlas.data)[k - 1] = 255;
        ((unsigned char *)atlas.data)[k - 2] = 255;
        k -= atlas.width;
    }
#endif

    // Convert image data from GRAYSCALE to GRAY_ALPHA
    unsigned char *dataGrayAlpha = (unsigned char *)RL_MALLOC(atlas.width*atlas.height*sizeof(unsigned char)*2); // Two channels

    for (int i = 0, k = 0; i < atlas.width*atlas.height; i++, k += 2)
    {
        dataGrayAlpha[k] = 255;
        dataGrayAlpha[k + 1] = ((unsigned char *)atlas.data)[i];
    }

    RL_FREE(atlas.data);
    atlas.data = dataGrayAlpha;
    atlas.format = PIXELFORMAT_UNCOMPRESSED_GRAY_ALPHA;

    *glyphRecs = recs;

    return atlas;
}
#endif

// Unload font glyphs info data (RAM)
void UnloadFontData(GlyphInfo *glyphs, int glyphCount)
{
    if (glyphs != NULL)
    {
        for (int i = 0; i < glyphCount; i++) UnloadImage(glyphs[i].image);

        RL_FREE(glyphs);
    }
}

// Unload RLFont from GPU memory (VRAM)
void UnloadFont(RLFont font)
{
    // NOTE: Make sure font is not default font (fallback)
    if (font.texture.id != GetFontDefault().texture.id)
    {
        UnloadFontData(font.glyphs, font.glyphCount);
        UnloadTexture(font.texture);
        RL_FREE(font.recs);

        TRACELOGD("FONT: Unloaded font data from RAM and VRAM");
    }
}

// Export font as code file, returns true on success
bool ExportFontAsCode(RLFont font, const char *fileName)
{
    bool success = false;

#ifndef TEXT_BYTES_PER_LINE
    #define TEXT_BYTES_PER_LINE     20
#endif

    #define MAX_FONT_DATA_SIZE      1024*1024       // 1 MB

    // Get file name from path
    char fileNamePascal[256] = { 0 };
    strncpy(fileNamePascal, TextToPascal(GetFileNameWithoutExt(fileName)), 256 - 1);

    // NOTE: Text data buffer size is estimated considering image data size in bytes
    // and requiring 6 char bytes for every byte: "0x00, "
    char *txtData = (char *)RL_CALLOC(MAX_FONT_DATA_SIZE, sizeof(char));

    int byteCount = 0;
    byteCount += sprintf(txtData + byteCount, "////////////////////////////////////////////////////////////////////////////////////////\n");
    byteCount += sprintf(txtData + byteCount, "//                                                                                    //\n");
    byteCount += sprintf(txtData + byteCount, "// FontAsCode exporter v1.0 - RLFont data exported as an array of bytes                 //\n");
    byteCount += sprintf(txtData + byteCount, "//                                                                                    //\n");
    byteCount += sprintf(txtData + byteCount, "// more info and bugs-report:  github.com/raysan5/raylib                              //\n");
    byteCount += sprintf(txtData + byteCount, "// feedback and support:       ray[at]raylib.com                                      //\n");
    byteCount += sprintf(txtData + byteCount, "//                                                                                    //\n");
    byteCount += sprintf(txtData + byteCount, "// Copyright (c) 2018-2024 Ramon Santamaria (@raysan5)                                //\n");
    byteCount += sprintf(txtData + byteCount, "//                                                                                    //\n");
    byteCount += sprintf(txtData + byteCount, "// ---------------------------------------------------------------------------------- //\n");
    byteCount += sprintf(txtData + byteCount, "//                                                                                    //\n");
    byteCount += sprintf(txtData + byteCount, "// TODO: Fill the information and license of the exported font here:                  //\n");
    byteCount += sprintf(txtData + byteCount, "//                                                                                    //\n");
    byteCount += sprintf(txtData + byteCount, "// RLFont name:    ....                                                                 //\n");
    byteCount += sprintf(txtData + byteCount, "// RLFont creator: ....                                                                 //\n");
    byteCount += sprintf(txtData + byteCount, "// RLFont LICENSE: ....                                                                 //\n");
    byteCount += sprintf(txtData + byteCount, "//                                                                                    //\n");
    byteCount += sprintf(txtData + byteCount, "////////////////////////////////////////////////////////////////////////////////////////\n\n");

    // Support font export and initialization
    // NOTE: This mechanism is highly coupled to raylib
    Image image = LoadImageFromTexture(font.texture);
    if (image.format != PIXELFORMAT_UNCOMPRESSED_GRAY_ALPHA) TRACELOG(LOG_WARNING, "RLFont export as code: RLFont image format is not GRAY+ALPHA!");
    int imageDataSize = GetPixelDataSize(image.width, image.height, image.format);

    // Image data is usually GRAYSCALE + ALPHA and can be reduced to GRAYSCALE
    //ImageFormat(&image, PIXELFORMAT_UNCOMPRESSED_GRAYSCALE);

#define SUPPORT_COMPRESSED_FONT_ATLAS
#if defined(SUPPORT_COMPRESSED_FONT_ATLAS)
    // WARNING: Data is compressed using raylib CompressData() DEFLATE,
    // it requires to be decompressed with raylib DecompressData(), that requires
    // compiling raylib with SUPPORT_COMPRESSION_API config flag enabled

    // Compress font image data
    int compDataSize = 0;
    unsigned char *compData = CompressData((const unsigned char *)image.data, imageDataSize, &compDataSize);

    // Save font image data (compressed)
    byteCount += sprintf(txtData + byteCount, "#define COMPRESSED_DATA_SIZE_FONT_%s %i\n\n", TextToUpper(fileNamePascal), compDataSize);
    byteCount += sprintf(txtData + byteCount, "// RLFont image pixels data compressed (DEFLATE)\n");
    byteCount += sprintf(txtData + byteCount, "// NOTE: Original pixel data simplified to GRAYSCALE\n");
    byteCount += sprintf(txtData + byteCount, "static unsigned char fontData_%s[COMPRESSED_DATA_SIZE_FONT_%s] = { ", fileNamePascal, TextToUpper(fileNamePascal));
    for (int i = 0; i < compDataSize - 1; i++) byteCount += sprintf(txtData + byteCount, ((i%TEXT_BYTES_PER_LINE == 0)? "0x%02x,\n    " : "0x%02x, "), compData[i]);
    byteCount += sprintf(txtData + byteCount, "0x%02x };\n\n", compData[compDataSize - 1]);
    RL_FREE(compData);
#else
    // Save font image data (uncompressed)
    byteCount += sprintf(txtData + byteCount, "// RLFont image pixels data\n");
    byteCount += sprintf(txtData + byteCount, "// NOTE: 2 bytes per pixel, GRAY + ALPHA channels\n");
    byteCount += sprintf(txtData + byteCount, "static unsigned char fontImageData_%s[%i] = { ", fileNamePascal, imageDataSize);
    for (int i = 0; i < imageDataSize - 1; i++) byteCount += sprintf(txtData + byteCount, ((i%TEXT_BYTES_PER_LINE == 0)? "0x%02x,\n    " : "0x%02x, "), ((unsigned char *)imFont.data)[i]);
    byteCount += sprintf(txtData + byteCount, "0x%02x };\n\n", ((unsigned char *)imFont.data)[imageDataSize - 1]);
#endif

    // Save font recs data
    byteCount += sprintf(txtData + byteCount, "// RLFont characters rectangles data\n");
    byteCount += sprintf(txtData + byteCount, "static const Rectangle fontRecs_%s[%i] = {\n", fileNamePascal, font.glyphCount);
    for (int i = 0; i < font.glyphCount; i++)
    {
        byteCount += sprintf(txtData + byteCount, "    { %1.0f, %1.0f, %1.0f , %1.0f },\n", font.recs[i].x, font.recs[i].y, font.recs[i].width, font.recs[i].height);
    }
    byteCount += sprintf(txtData + byteCount, "};\n\n");

    // Save font glyphs data
    // NOTE: Glyphs image data not saved (grayscale pixels),
    // it could be generated from image and recs
    byteCount += sprintf(txtData + byteCount, "// RLFont glyphs info data\n");
    byteCount += sprintf(txtData + byteCount, "// NOTE: No glyphs.image data provided\n");
    byteCount += sprintf(txtData + byteCount, "static const GlyphInfo fontGlyphs_%s[%i] = {\n", fileNamePascal, font.glyphCount);
    for (int i = 0; i < font.glyphCount; i++)
    {
        byteCount += sprintf(txtData + byteCount, "    { %i, %i, %i, %i, { 0 }},\n", font.glyphs[i].value, font.glyphs[i].offsetX, font.glyphs[i].offsetY, font.glyphs[i].advanceX);
    }
    byteCount += sprintf(txtData + byteCount, "};\n\n");

    // Custom font loading function
    byteCount += sprintf(txtData + byteCount, "// RLFont loading function: %s\n", fileNamePascal);
    byteCount += sprintf(txtData + byteCount, "static RLFont LoadFont_%s(void)\n{\n", fileNamePascal);
    byteCount += sprintf(txtData + byteCount, "    RLFont font = { 0 };\n\n");
    byteCount += sprintf(txtData + byteCount, "    font.baseSize = %i;\n", font.baseSize);
    byteCount += sprintf(txtData + byteCount, "    font.glyphCount = %i;\n", font.glyphCount);
    byteCount += sprintf(txtData + byteCount, "    font.glyphPadding = %i;\n\n", font.glyphPadding);
    byteCount += sprintf(txtData + byteCount, "    // Custom font loading\n");
#if defined(SUPPORT_COMPRESSED_FONT_ATLAS)
    byteCount += sprintf(txtData + byteCount, "    // NOTE: Compressed font image data (DEFLATE), it requires DecompressData() function\n");
    byteCount += sprintf(txtData + byteCount, "    int fontDataSize_%s = 0;\n", fileNamePascal);
    byteCount += sprintf(txtData + byteCount, "    unsigned char *data = DecompressData(fontData_%s, COMPRESSED_DATA_SIZE_FONT_%s, &fontDataSize_%s);\n", fileNamePascal, TextToUpper(fileNamePascal), fileNamePascal);
    byteCount += sprintf(txtData + byteCount, "    Image imFont = { data, %i, %i, 1, %i };\n\n", image.width, image.height, image.format);
#else
    byteCount += sprintf(txtData + byteCount, "    Image imFont = { fontImageData_%s, %i, %i, 1, %i };\n\n", styleName, image.width, image.height, image.format);
#endif
    byteCount += sprintf(txtData + byteCount, "    // Load texture from image\n");
    byteCount += sprintf(txtData + byteCount, "    font.texture = LoadTextureFromImage(imFont);\n");
#if defined(SUPPORT_COMPRESSED_FONT_ATLAS)
    byteCount += sprintf(txtData + byteCount, "    UnloadImage(imFont);  // Uncompressed data can be unloaded from memory\n\n");
#endif
    // We have two possible mechanisms to assign font.recs and font.glyphs data,
    // that data is already available as global arrays, we two options to assign that data:
<<<<<<< HEAD
    //  - 1. Data copy. This option consumes more memory and RLFont MUST be unloaded by user, requiring additional code.
    //  - 2. Data assignment. This option consumes less memory and RLFont MUST NOT be unloaded by user because data is on protected DATA segment
=======
    //  - 1. Data copy. This option consumes more memory and Font MUST be unloaded by user, requiring additional code
    //  - 2. Data assignment. This option consumes less memory and Font MUST NOT be unloaded by user because data is on protected DATA segment
>>>>>>> 1aa35591
//#define SUPPORT_FONT_DATA_COPY
#if defined(SUPPORT_FONT_DATA_COPY)
    byteCount += sprintf(txtData + byteCount, "    // Copy glyph recs data from global fontRecs\n");
    byteCount += sprintf(txtData + byteCount, "    // NOTE: Required to avoid issues if trying to free font\n");
    byteCount += sprintf(txtData + byteCount, "    font.recs = (Rectangle *)malloc(font.glyphCount*sizeof(Rectangle));\n");
    byteCount += sprintf(txtData + byteCount, "    memcpy(font.recs, fontRecs_%s, font.glyphCount*sizeof(Rectangle));\n\n", fileNamePascal);

    byteCount += sprintf(txtData + byteCount, "    // Copy font glyph info data from global fontChars\n");
    byteCount += sprintf(txtData + byteCount, "    // NOTE: Required to avoid issues if trying to free font\n");
    byteCount += sprintf(txtData + byteCount, "    font.glyphs = (GlyphInfo *)malloc(font.glyphCount*sizeof(GlyphInfo));\n");
    byteCount += sprintf(txtData + byteCount, "    memcpy(font.glyphs, fontGlyphs_%s, font.glyphCount*sizeof(GlyphInfo));\n\n", fileNamePascal);
#else
    byteCount += sprintf(txtData + byteCount, "    // Assign glyph recs and info data directly\n");
    byteCount += sprintf(txtData + byteCount, "    // WARNING: This font data must not be unloaded\n");
    byteCount += sprintf(txtData + byteCount, "    font.recs = fontRecs_%s;\n", fileNamePascal);
    byteCount += sprintf(txtData + byteCount, "    font.glyphs = fontGlyphs_%s;\n\n", fileNamePascal);
#endif
    byteCount += sprintf(txtData + byteCount, "    return font;\n");
    byteCount += sprintf(txtData + byteCount, "}\n");

    UnloadImage(image);

    // NOTE: Text data size exported is determined by '\0' (NULL) character
    success = SaveFileText(fileName, txtData);

    RL_FREE(txtData);

    if (success != 0) TRACELOG(LOG_INFO, "FILEIO: [%s] RLFont as code exported successfully", fileName);
    else TRACELOG(LOG_WARNING, "FILEIO: [%s] Failed to export font as code", fileName);

    return success;
}

// Draw current FPS
// NOTE: Uses default font
void DrawFPS(int posX, int posY)
{
    Color color = LIME;                         // Good FPS
    int fps = GetFPS();

    if ((fps < 30) && (fps >= 15)) color = ORANGE;  // Warning FPS
    else if (fps < 15) color = RED;             // Low FPS

    DrawText(TextFormat("%2i FPS", fps), posX, posY, 20, color);
}

// Draw text (using default font)
// NOTE: fontSize work like in any drawing program but if fontSize is lower than font-base-size, then font-base-size is used
// NOTE: chars spacing is proportional to fontSize
void DrawText(const char *text, int posX, int posY, int fontSize, Color color)
{
    // Check if default font has been loaded
    if (GetFontDefault().texture.id != 0)
    {
        Vector2 position = { (float)posX, (float)posY };

        int defaultFontSize = 10;   // Default RLFont chars height in pixel
        if (fontSize < defaultFontSize) fontSize = defaultFontSize;
        int spacing = fontSize/defaultFontSize;

        DrawTextEx(GetFontDefault(), text, position, (float)fontSize, (float)spacing, color);
    }
}

// Draw text using RLFont
// NOTE: chars spacing is NOT proportional to fontSize
void DrawTextEx(RLFont font, const char *text, Vector2 position, float fontSize, float spacing, Color tint)
{
    if (font.texture.id == 0) font = GetFontDefault();  // Security check in case of not valid font

    int size = TextLength(text);    // Total size in bytes of the text, scanned by codepoints in loop

    float textOffsetY = 0;          // Offset between lines (on linebreak '\n')
    float textOffsetX = 0.0f;       // Offset X to next character to draw

    float scaleFactor = fontSize/font.baseSize;         // Character quad scaling factor

    float dpiFactorY = GetWindowScaleDPI().y;           // Window scale DPI factor (Y)

    for (int i = 0; i < size;)
    {
        // Get next codepoint from byte string and glyph index in font
        int codepointByteCount = 0;
        int codepoint = GetCodepointNext(&text[i], &codepointByteCount);
        int index = GetGlyphIndex(font, codepoint);

        if (codepoint == '\n')
        {
            // NOTE: Line spacing is a global variable, use SetTextLineSpacing() to setup
<<<<<<< HEAD
            textOffsetY += textLineSpacing * dpiFactorY;
=======
            textOffsetY += (fontSize + textLineSpacing);
>>>>>>> 1aa35591
            textOffsetX = 0.0f;
        }
        else
        {
            if ((codepoint != ' ') && (codepoint != '\t'))
            {
                DrawTextCodepoint(font, codepoint, (Vector2){ position.x + textOffsetX, position.y + textOffsetY }, fontSize, tint);
            }

            if (font.glyphs[index].advanceX == 0) textOffsetX += ((float)font.recs[index].width*scaleFactor + spacing);
            else textOffsetX += ((float)font.glyphs[index].advanceX*scaleFactor + spacing);
        }

        i += codepointByteCount;   // Move text bytes counter to next codepoint
    }
}

// Draw text using RLFont and pro parameters (rotation)
void DrawTextPro(RLFont font, const char *text, Vector2 position, Vector2 origin, float rotation, float fontSize, float spacing, Color tint)
{
    rlPushMatrix();

        rlTranslatef(position.x, position.y, 0.0f);
        rlRotatef(rotation, 0.0f, 0.0f, 1.0f);
        rlTranslatef(-origin.x, -origin.y, 0.0f);

        DrawTextEx(font, text, (Vector2){ 0.0f, 0.0f }, fontSize, spacing, tint);

    rlPopMatrix();
}

// Draw one character (codepoint)
void DrawTextCodepoint(RLFont font, int codepoint, Vector2 position, float fontSize, Color tint)
{
    // Character index position in sprite font
    // NOTE: In case a codepoint is not available in the font, index returned points to '?'
    int index = GetGlyphIndex(font, codepoint);
    float scaleFactor = fontSize/font.baseSize;     // Character quad scaling factor

    // Character destination rectangle on screen
    // NOTE: We consider glyphPadding on drawing
    Rectangle dstRec = { position.x + font.glyphs[index].offsetX*scaleFactor - (float)font.glyphPadding*scaleFactor,
                      position.y + font.glyphs[index].offsetY*scaleFactor - (float)font.glyphPadding*scaleFactor,
                      (font.recs[index].width + 2.0f*font.glyphPadding)*scaleFactor,
                      (font.recs[index].height + 2.0f*font.glyphPadding)*scaleFactor };

    // Character source rectangle from font texture atlas
    // NOTE: We consider chars padding when drawing, it could be required for outline/glow shader effects
    Rectangle srcRec = { font.recs[index].x - (float)font.glyphPadding, font.recs[index].y - (float)font.glyphPadding,
                         font.recs[index].width + 2.0f*font.glyphPadding, font.recs[index].height + 2.0f*font.glyphPadding };

    // Draw the character texture on the screen
    DrawTexturePro(font.texture, srcRec, dstRec, (Vector2){ 0, 0 }, 0.0f, tint);
}

// Draw multiple character (codepoints)
void DrawTextCodepoints(RLFont font, const int *codepoints, int codepointCount, Vector2 position, float fontSize, float spacing, Color tint)
{
    float textOffsetY = 0;          // Offset between lines (on linebreak '\n')
    float textOffsetX = 0.0f;       // Offset X to next character to draw

    float scaleFactor = fontSize/font.baseSize;         // Character quad scaling factor

    for (int i = 0; i < codepointCount; i++)
    {
        int index = GetGlyphIndex(font, codepoints[i]);

        if (codepoints[i] == '\n')
        {
            // NOTE: Line spacing is a global variable, use SetTextLineSpacing() to setup
            textOffsetY += (fontSize + textLineSpacing);
            textOffsetX = 0.0f;
        }
        else
        {
            if ((codepoints[i] != ' ') && (codepoints[i] != '\t'))
            {
                DrawTextCodepoint(font, codepoints[i], (Vector2){ position.x + textOffsetX, position.y + textOffsetY }, fontSize, tint);
            }

            if (font.glyphs[index].advanceX == 0) textOffsetX += ((float)font.recs[index].width*scaleFactor + spacing);
            else textOffsetX += ((float)font.glyphs[index].advanceX*scaleFactor + spacing);
        }
    }
}

// Set vertical line spacing when drawing with line-breaks
void SetTextLineSpacing(int spacing)
{
    textLineSpacing = spacing;
}

// Measure string width for default font
int MeasureText(const char *text, int fontSize)
{
    Vector2 textSize = { 0.0f, 0.0f };

    // Check if default font has been loaded
    if (GetFontDefault().texture.id != 0)
    {
        int defaultFontSize = 10;   // Default RLFont chars height in pixel
        if (fontSize < defaultFontSize) fontSize = defaultFontSize;
        int spacing = fontSize/defaultFontSize;

        textSize = MeasureTextEx(GetFontDefault(), text, (float)fontSize, (float)spacing);
    }

    return (int)textSize.x;
}

// Measure string size for RLFont
Vector2 MeasureTextEx(RLFont font, const char *text, float fontSize, float spacing)
{
    Vector2 textSize = { 0 };

    if ((font.texture.id == 0) || (text == NULL)) return textSize; // Security check

    int size = TextLength(text);    // Get size in bytes of text
    int tempByteCounter = 0;        // Used to count longer text line num chars
    int byteCounter = 0;

    float textWidth = 0.0f;
    float tempTextWidth = 0.0f;     // Used to count longer text line width

    float textHeight = fontSize;
    float scaleFactor = fontSize/(float)font.baseSize;

    int letter = 0;                 // Current character
    int index = 0;                  // Index position in sprite font

    for (int i = 0; i < size;)
    {
        byteCounter++;

        int next = 0;
        letter = GetCodepointNext(&text[i], &next);
        index = GetGlyphIndex(font, letter);

        i += next;

        if (letter != '\n')
        {
            if (font.glyphs[index].advanceX != 0) textWidth += font.glyphs[index].advanceX;
            else textWidth += (font.recs[index].width + font.glyphs[index].offsetX);
        }
        else
        {
            if (tempTextWidth < textWidth) tempTextWidth = textWidth;
            byteCounter = 0;
            textWidth = 0;

            // NOTE: Line spacing is a global variable, use SetTextLineSpacing() to setup
            textHeight += (fontSize + textLineSpacing);
        }

        if (tempByteCounter < byteCounter) tempByteCounter = byteCounter;
    }

    if (tempTextWidth < textWidth) tempTextWidth = textWidth;

    textSize.x = tempTextWidth*scaleFactor + (float)((tempByteCounter - 1)*spacing);
    textSize.y = textHeight;

    return textSize;
}

// Get index position for a unicode character on font
// NOTE: If codepoint is not found in the font it fallbacks to '?'
int GetGlyphIndex(RLFont font, int codepoint)
{
    int index = 0;

#define SUPPORT_UNORDERED_CHARSET
#if defined(SUPPORT_UNORDERED_CHARSET)
    int fallbackIndex = 0;      // Get index of fallback glyph '?'

    // Look for character index in the unordered charset
    for (int i = 0; i < font.glyphCount; i++)
    {
        if (font.glyphs[i].value == 63) fallbackIndex = i;

        if (font.glyphs[i].value == codepoint)
        {
            index = i;
            break;
        }
    }

    if ((index == 0) && (font.glyphs[0].value != codepoint)) index = fallbackIndex;
#else
    index = codepoint - 32;
#endif

    return index;
}

// Get glyph font info data for a codepoint (unicode character)
// NOTE: If codepoint is not found in the font it fallbacks to '?'
GlyphInfo GetGlyphInfo(RLFont font, int codepoint)
{
    GlyphInfo info = { 0 };

    info = font.glyphs[GetGlyphIndex(font, codepoint)];

    return info;
}

// Get glyph rectangle in font atlas for a codepoint (unicode character)
// NOTE: If codepoint is not found in the font it fallbacks to '?'
Rectangle GetGlyphAtlasRec(RLFont font, int codepoint)
{
    Rectangle rec = { 0 };

    rec = font.recs[GetGlyphIndex(font, codepoint)];

    return rec;
}

//----------------------------------------------------------------------------------
// Text strings management functions
//----------------------------------------------------------------------------------
// Get text length in bytes, check for \0 character
unsigned int TextLength(const char *text)
{
    unsigned int length = 0;

    if (text != NULL)
    {
        // NOTE: Alternative: use strlen(text)

        while (*text++) length++;
    }

    return length;
}

// Formatting of text with variables to 'embed'
// WARNING: String returned will expire after this function is called MAX_TEXTFORMAT_BUFFERS times
const char *TextFormat(const char *text, ...)
{
#ifndef MAX_TEXTFORMAT_BUFFERS
    #define MAX_TEXTFORMAT_BUFFERS 4        // Maximum number of static buffers for text formatting
#endif

    // We create an array of buffers so strings don't expire until MAX_TEXTFORMAT_BUFFERS invocations
    static char buffers[MAX_TEXTFORMAT_BUFFERS][MAX_TEXT_BUFFER_LENGTH] = { 0 };
    static int index = 0;

    char *currentBuffer = buffers[index];
    memset(currentBuffer, 0, MAX_TEXT_BUFFER_LENGTH);   // Clear buffer before using

    va_list args;
    va_start(args, text);
    int requiredByteCount = vsnprintf(currentBuffer, MAX_TEXT_BUFFER_LENGTH, text, args);
    va_end(args);

    // If requiredByteCount is larger than the MAX_TEXT_BUFFER_LENGTH, then overflow occured
    if (requiredByteCount >= MAX_TEXT_BUFFER_LENGTH)
    {
        // Inserting "..." at the end of the string to mark as truncated
        char *truncBuffer = buffers[index] + MAX_TEXT_BUFFER_LENGTH - 4; // Adding 4 bytes = "...\0"
        sprintf(truncBuffer, "...");
    }

    index += 1;     // Move to next buffer for next function call
    if (index >= MAX_TEXTFORMAT_BUFFERS) index = 0;

    return currentBuffer;
}

// Get integer value from text
// NOTE: This function replaces atoi() [stdlib.h]
int TextToInteger(const char *text)
{
    int value = 0;
    int sign = 1;

    if ((text[0] == '+') || (text[0] == '-'))
    {
        if (text[0] == '-') sign = -1;
        text++;
    }

    for (int i = 0; ((text[i] >= '0') && (text[i] <= '9')); i++) value = value*10 + (int)(text[i] - '0');

    return value*sign;
}

// Get float value from text
// NOTE: This function replaces atof() [stdlib.h]
// WARNING: Only '.' character is understood as decimal point
float TextToFloat(const char *text)
{
    float value = 0.0f;
    float sign = 1.0f;

    if ((text[0] == '+') || (text[0] == '-'))
    {
        if (text[0] == '-') sign = -1.0f;
        text++;
    }

    int i = 0;
    for (; ((text[i] >= '0') && (text[i] <= '9')); i++) value = value*10.0f + (float)(text[i] - '0');

    if (text[i++] != '.') value *= sign;
    else
    {
        float divisor = 10.0f;
        for (; ((text[i] >= '0') && (text[i] <= '9')); i++)
        {
            value += ((float)(text[i] - '0'))/divisor;
            divisor = divisor*10.0f;
        }
    }

    return value;
}

#if defined(SUPPORT_TEXT_MANIPULATION)
// Copy one string to another, returns bytes copied
int TextCopy(char *dst, const char *src)
{
    int bytes = 0;

    if ((src != NULL) && (dst != NULL))
    {
        // NOTE: Alternative: use strcpy(dst, src)

        while (*src != '\0')
        {
            *dst = *src;
            dst++;
            src++;

            bytes++;
        }

        *dst = '\0';
    }

    return bytes;
}

// Check if two text string are equal
// REQUIRES: strcmp()
bool TextIsEqual(const char *text1, const char *text2)
{
    bool result = false;

    if ((text1 != NULL) && (text2 != NULL))
    {
        if (strcmp(text1, text2) == 0) result = true;
    }

    return result;
}

// Get a piece of a text string
const char *TextSubtext(const char *text, int position, int length)
{
    static char buffer[MAX_TEXT_BUFFER_LENGTH] = { 0 };
    memset(buffer, 0, MAX_TEXT_BUFFER_LENGTH);

    int textLength = TextLength(text);

    if (position >= textLength)
    {
        position = textLength - 1;
        length = 0;
    }

    if (length >= textLength) length = textLength;

    // NOTE: Alternative: memcpy(buffer, text + position, length)

    for (int c = 0 ; c < length ; c++)
    {
        *(buffer + c) = *(text + position);
        text++;
    }

    *(buffer + length) = '\0';

    return buffer;
}

// Replace text string
// REQUIRES: strlen(), strstr(), strncpy(), strcpy()
// WARNING: Allocated memory must be manually freed
char *TextReplace(const char *text, const char *replace, const char *by)
{
    // Sanity checks and initialization
    if (!text || !replace || !by) return NULL;

    char *result = NULL;

    char *insertPoint = NULL;   // Next insert point
    char *temp = NULL;          // Temp pointer
    int replaceLen = 0;         // Replace string length of (the string to remove)
    int byLen = 0;              // Replacement length (the string to replace by)
    int lastReplacePos = 0;     // Distance between replace and end of last replace
    int count = 0;              // Number of replacements

    replaceLen = TextLength(replace);
    if (replaceLen == 0) return NULL;  // Empty replace causes infinite loop during count

    byLen = TextLength(by);

    // Count the number of replacements needed
    insertPoint = (char*)text;
    for (count = 0; (temp = strstr(insertPoint, replace)); count++) insertPoint = temp + replaceLen;

    // Allocate returning string and point temp to it
    temp = result = (char *)RL_MALLOC(TextLength(text) + (byLen - replaceLen)*count + 1);

    if (!result) return NULL;   // Memory could not be allocated

    // First time through the loop, all the variable are set correctly from here on,
    //  - 'temp' points to the end of the result string
    //  - 'insertPoint' points to the next occurrence of replace in text
    //  - 'text' points to the remainder of text after "end of replace"
    while (count--)
    {
        insertPoint = strstr(text, replace);
        lastReplacePos = (int)(insertPoint - text);
        temp = strncpy(temp, text, lastReplacePos) + lastReplacePos;
        temp = strcpy(temp, by) + byLen;
        text += lastReplacePos + replaceLen; // Move to next "end of replace"
    }

    // Copy remaind text part after replacement to result (pointed by moving temp)
    strcpy(temp, text);

    return result;
}

// Insert text in a specific position, moves all text forward
// WARNING: Allocated memory must be manually freed
char *TextInsert(const char *text, const char *insert, int position)
{
    int textLen = TextLength(text);
    int insertLen = TextLength(insert);

    char *result = (char *)RL_MALLOC(textLen + insertLen + 1);

    for (int i = 0; i < position; i++) result[i] = text[i];
    for (int i = position; i < insertLen + position; i++) result[i] = insert[i];
    for (int i = (insertLen + position); i < (textLen + insertLen); i++) result[i] = text[i];

    result[textLen + insertLen] = '\0';     // Make sure text string is valid!

    return result;
}

// Join text strings with delimiter
// REQUIRES: memset(), memcpy()
const char *TextJoin(const char **textList, int count, const char *delimiter)
{
    static char buffer[MAX_TEXT_BUFFER_LENGTH] = { 0 };
    memset(buffer, 0, MAX_TEXT_BUFFER_LENGTH);
    char *textPtr = buffer;

    int totalLength = 0;
    int delimiterLen = TextLength(delimiter);

    for (int i = 0; i < count; i++)
    {
        int textLength = TextLength(textList[i]);

        // Make sure joined text could fit inside MAX_TEXT_BUFFER_LENGTH
        if ((totalLength + textLength) < MAX_TEXT_BUFFER_LENGTH)
        {
            memcpy(textPtr, textList[i], textLength);
            totalLength += textLength;
            textPtr += textLength;

            if ((delimiterLen > 0) && (i < (count - 1)))
            {
                memcpy(textPtr, delimiter, delimiterLen);
                totalLength += delimiterLen;
                textPtr += delimiterLen;
            }
        }
    }

    return buffer;
}

// Split string into multiple strings
// REQUIRES: memset()
const char **TextSplit(const char *text, char delimiter, int *count)
{
    // NOTE: Current implementation returns a copy of the provided string with '\0' (string end delimiter)
    // inserted between strings defined by "delimiter" parameter. No memory is dynamically allocated,
    // all used memory is static... it has some limitations:
    //      1. Maximum number of possible split strings is set by MAX_TEXTSPLIT_COUNT
    //      2. Maximum size of text to split is MAX_TEXT_BUFFER_LENGTH

    static const char *result[MAX_TEXTSPLIT_COUNT] = { NULL };
    static char buffer[MAX_TEXT_BUFFER_LENGTH] = { 0 };
    memset(buffer, 0, MAX_TEXT_BUFFER_LENGTH);

    result[0] = buffer;
    int counter = 0;

    if (text != NULL)
    {
        counter = 1;

        // Count how many substrings we have on text and point to every one
        for (int i = 0; i < MAX_TEXT_BUFFER_LENGTH; i++)
        {
            buffer[i] = text[i];
            if (buffer[i] == '\0') break;
            else if (buffer[i] == delimiter)
            {
                buffer[i] = '\0';   // Set an end of string at this point
                result[counter] = buffer + i + 1;
                counter++;

                if (counter == MAX_TEXTSPLIT_COUNT) break;
            }
        }
    }

    *count = counter;
    return result;
}

// Append text at specific position and move cursor
// WARNING: It's up to the user to make sure appended text does not overflow the buffer!
// REQUIRES: strcpy()
void TextAppend(char *text, const char *append, int *position)
{
    strcpy(text + *position, append);
    *position += TextLength(append);
}

// Find first text occurrence within a string
// REQUIRES: strstr()
int TextFindIndex(const char *text, const char *find)
{
    int position = -1;

    char *ptr = strstr(text, find);

    if (ptr != NULL) position = (int)(ptr - text);

    return position;
}

// Get upper case version of provided string
// WARNING: Limited functionality, only basic characters set
// TODO: Support UTF-8 diacritics to upper-case, check codepoints
const char *TextToUpper(const char *text)
{
    static char buffer[MAX_TEXT_BUFFER_LENGTH] = { 0 };
    memset(buffer, 0, MAX_TEXT_BUFFER_LENGTH);

    if (text != NULL)
    {
        for (int i = 0; (i < MAX_TEXT_BUFFER_LENGTH - 1) && (text[i] != '\0'); i++)
        {
            if ((text[i] >= 'a') && (text[i] <= 'z')) buffer[i] = text[i] - 32;
            else buffer[i] = text[i];
        }
    }

    return buffer;
}

// Get lower case version of provided string
// WARNING: Limited functionality, only basic characters set
const char *TextToLower(const char *text)
{
    static char buffer[MAX_TEXT_BUFFER_LENGTH] = { 0 };
    memset(buffer, 0, MAX_TEXT_BUFFER_LENGTH);

    if (text != NULL)
    {
        for (int i = 0; (i < MAX_TEXT_BUFFER_LENGTH - 1) && (text[i] != '\0'); i++)
        {
            if ((text[i] >= 'A') && (text[i] <= 'Z')) buffer[i] = text[i] + 32;
            else buffer[i] = text[i];
        }
    }

    return buffer;
}

// Get Pascal case notation version of provided string
// WARNING: Limited functionality, only basic characters set
const char *TextToPascal(const char *text)
{
    static char buffer[MAX_TEXT_BUFFER_LENGTH] = { 0 };
    memset(buffer, 0, MAX_TEXT_BUFFER_LENGTH);

    if (text != NULL)
    {
        // Upper case first character
        if ((text[0] >= 'a') && (text[0] <= 'z')) buffer[0] = text[0] - 32;
        else buffer[0] = text[0];

        // Check for next separator to upper case another character
        for (int i = 1, j = 1; (i < MAX_TEXT_BUFFER_LENGTH - 1) && (text[j] != '\0'); i++, j++)
        {
            if (text[j] != '_') buffer[i] = text[j];
            else
            {
                j++;
                if ((text[j] >= 'a') && (text[j] <= 'z')) buffer[i] = text[j] - 32;
            }
        }
    }

    return buffer;
}

// Encode text codepoint into UTF-8 text
// REQUIRES: memcpy()
// WARNING: Allocated memory must be manually freed
char *LoadUTF8(const int *codepoints, int length)
{
    // We allocate enough memory to fit all possible codepoints
    // NOTE: 5 bytes for every codepoint should be enough
    char *text = (char *)RL_CALLOC(length*5, 1);
    const char *utf8 = NULL;
    int size = 0;

    for (int i = 0, bytes = 0; i < length; i++)
    {
        utf8 = CodepointToUTF8(codepoints[i], &bytes);
        memcpy(text + size, utf8, bytes);
        size += bytes;
    }

    // Resize memory to text length + string NULL terminator
    void *ptr = RL_REALLOC(text, size + 1);

    if (ptr != NULL) text = (char *)ptr;

    return text;
}

// Unload UTF-8 text encoded from codepoints array
void UnloadUTF8(char *text)
{
    RL_FREE(text);
}

// Load all codepoints from a UTF-8 text string, codepoints count returned by parameter
int *LoadCodepoints(const char *text, int *count)
{
    int textLength = TextLength(text);

    int codepointSize = 0;
    int codepointCount = 0;

    // Allocate a big enough buffer to store as many codepoints as text bytes
    int *codepoints = (int *)RL_CALLOC(textLength, sizeof(int));

    for (int i = 0; i < textLength; codepointCount++)
    {
        codepoints[codepointCount] = GetCodepointNext(text + i, &codepointSize);
        i += codepointSize;
    }

    // Re-allocate buffer to the actual number of codepoints loaded
    int *temp = (int *)RL_REALLOC(codepoints, codepointCount*sizeof(int));
    if (temp != NULL) codepoints = temp;

    *count = codepointCount;

    return codepoints;
}

// Unload codepoints data from memory
void UnloadCodepoints(int *codepoints)
{
    RL_FREE(codepoints);
}

// Get total number of characters(codepoints) in a UTF-8 encoded text, until '\0' is found
// NOTE: If an invalid UTF-8 sequence is encountered a '?'(0x3f) codepoint is counted instead
int GetCodepointCount(const char *text)
{
    unsigned int length = 0;
    char *ptr = (char *)&text[0];

    while (*ptr != '\0')
    {
        int next = 0;
        GetCodepointNext(ptr, &next);

        ptr += next;

        length++;
    }

    return length;
}

// Encode codepoint into utf8 text (char array length returned as parameter)
// NOTE: It uses a static array to store UTF-8 bytes
const char *CodepointToUTF8(int codepoint, int *utf8Size)
{
    static char utf8[6] = { 0 };
    int size = 0;   // Byte size of codepoint

    if (codepoint <= 0x7f)
    {
        utf8[0] = (char)codepoint;
        size = 1;
    }
    else if (codepoint <= 0x7ff)
    {
        utf8[0] = (char)(((codepoint >> 6) & 0x1f) | 0xc0);
        utf8[1] = (char)((codepoint & 0x3f) | 0x80);
        size = 2;
    }
    else if (codepoint <= 0xffff)
    {
        utf8[0] = (char)(((codepoint >> 12) & 0x0f) | 0xe0);
        utf8[1] = (char)(((codepoint >>  6) & 0x3f) | 0x80);
        utf8[2] = (char)((codepoint & 0x3f) | 0x80);
        size = 3;
    }
    else if (codepoint <= 0x10ffff)
    {
        utf8[0] = (char)(((codepoint >> 18) & 0x07) | 0xf0);
        utf8[1] = (char)(((codepoint >> 12) & 0x3f) | 0x80);
        utf8[2] = (char)(((codepoint >>  6) & 0x3f) | 0x80);
        utf8[3] = (char)((codepoint & 0x3f) | 0x80);
        size = 4;
    }

    *utf8Size = size;

    return utf8;
}
#endif      // SUPPORT_TEXT_MANIPULATION

// Get next codepoint in a UTF-8 encoded text, scanning until '\0' is found
// When an invalid UTF-8 byte is encountered we exit as soon as possible and a '?'(0x3f) codepoint is returned
// Total number of bytes processed are returned as a parameter
// NOTE: The standard says U+FFFD should be returned in case of errors
// but that character is not supported by the default font in raylib
int GetCodepoint(const char *text, int *codepointSize)
{
/*
    UTF-8 specs from https://www.ietf.org/rfc/rfc3629.txt

    Char. number range  |        UTF-8 octet sequence
      (hexadecimal)    |              (binary)
    --------------------+---------------------------------------------
    0000 0000-0000 007F | 0xxxxxxx
    0000 0080-0000 07FF | 110xxxxx 10xxxxxx
    0000 0800-0000 FFFF | 1110xxxx 10xxxxxx 10xxxxxx
    0001 0000-0010 FFFF | 11110xxx 10xxxxxx 10xxxxxx 10xxxxxx
*/
    // NOTE: on decode errors we return as soon as possible

    int codepoint = 0x3f;   // Codepoint (defaults to '?')
    int octet = (unsigned char)(text[0]); // The first UTF8 octet
    *codepointSize = 1;

    if (octet <= 0x7f)
    {
        // Only one octet (ASCII range x00-7F)
        codepoint = text[0];
    }
    else if ((octet & 0xe0) == 0xc0)
    {
        // Two octets

        // [0]xC2-DF    [1]UTF8-tail(x80-BF)
        unsigned char octet1 = text[1];

        if ((octet1 == '\0') || ((octet1 >> 6) != 2)) { *codepointSize = 2; return codepoint; } // Unexpected sequence

        if ((octet >= 0xc2) && (octet <= 0xdf))
        {
            codepoint = ((octet & 0x1f) << 6) | (octet1 & 0x3f);
            *codepointSize = 2;
        }
    }
    else if ((octet & 0xf0) == 0xe0)
    {
        // Three octets
        unsigned char octet1 = text[1];
        unsigned char octet2 = '\0';

        if ((octet1 == '\0') || ((octet1 >> 6) != 2)) { *codepointSize = 2; return codepoint; } // Unexpected sequence

        octet2 = text[2];

        if ((octet2 == '\0') || ((octet2 >> 6) != 2)) { *codepointSize = 3; return codepoint; } // Unexpected sequence

        // [0]xE0    [1]xA0-BF       [2]UTF8-tail(x80-BF)
        // [0]xE1-EC [1]UTF8-tail    [2]UTF8-tail(x80-BF)
        // [0]xED    [1]x80-9F       [2]UTF8-tail(x80-BF)
        // [0]xEE-EF [1]UTF8-tail    [2]UTF8-tail(x80-BF)

        if (((octet == 0xe0) && !((octet1 >= 0xa0) && (octet1 <= 0xbf))) ||
            ((octet == 0xed) && !((octet1 >= 0x80) && (octet1 <= 0x9f)))) { *codepointSize = 2; return codepoint; }

        if ((octet >= 0xe0) && (octet <= 0xef))
        {
            codepoint = ((octet & 0xf) << 12) | ((octet1 & 0x3f) << 6) | (octet2 & 0x3f);
            *codepointSize = 3;
        }
    }
    else if ((octet & 0xf8) == 0xf0)
    {
        // Four octets
        if (octet > 0xf4) return codepoint;

        unsigned char octet1 = text[1];
        unsigned char octet2 = '\0';
        unsigned char octet3 = '\0';

        if ((octet1 == '\0') || ((octet1 >> 6) != 2)) { *codepointSize = 2; return codepoint; }  // Unexpected sequence

        octet2 = text[2];

        if ((octet2 == '\0') || ((octet2 >> 6) != 2)) { *codepointSize = 3; return codepoint; }  // Unexpected sequence

        octet3 = text[3];

        if ((octet3 == '\0') || ((octet3 >> 6) != 2)) { *codepointSize = 4; return codepoint; }  // Unexpected sequence

        // [0]xF0       [1]x90-BF       [2]UTF8-tail  [3]UTF8-tail
        // [0]xF1-F3    [1]UTF8-tail    [2]UTF8-tail  [3]UTF8-tail
        // [0]xF4       [1]x80-8F       [2]UTF8-tail  [3]UTF8-tail

        if (((octet == 0xf0) && !((octet1 >= 0x90) && (octet1 <= 0xbf))) ||
            ((octet == 0xf4) && !((octet1 >= 0x80) && (octet1 <= 0x8f)))) { *codepointSize = 2; return codepoint; } // Unexpected sequence

        if (octet >= 0xf0)
        {
            codepoint = ((octet & 0x7) << 18) | ((octet1 & 0x3f) << 12) | ((octet2 & 0x3f) << 6) | (octet3 & 0x3f);
            *codepointSize = 4;
        }
    }

    if (codepoint > 0x10ffff) codepoint = 0x3f;     // Codepoints after U+10ffff are invalid

    return codepoint;
}

// Get next codepoint in a byte sequence and bytes processed
int GetCodepointNext(const char *text, int *codepointSize)
{
    const char *ptr = text;
    int codepoint = 0x3f;       // Codepoint (defaults to '?')
    *codepointSize = 1;

    // Get current codepoint and bytes processed
    if (0xf0 == (0xf8 & ptr[0]))
    {
        // 4 byte UTF-8 codepoint
        if (((ptr[1] & 0xC0) ^ 0x80) || ((ptr[2] & 0xC0) ^ 0x80) || ((ptr[3] & 0xC0) ^ 0x80)) { return codepoint; } // 10xxxxxx checks
        codepoint = ((0x07 & ptr[0]) << 18) | ((0x3f & ptr[1]) << 12) | ((0x3f & ptr[2]) << 6) | (0x3f & ptr[3]);
        *codepointSize = 4;
    }
    else if (0xe0 == (0xf0 & ptr[0]))
    {
        // 3 byte UTF-8 codepoint */
        if (((ptr[1] & 0xC0) ^ 0x80) || ((ptr[2] & 0xC0) ^ 0x80)) { return codepoint; } // 10xxxxxx checks
        codepoint = ((0x0f & ptr[0]) << 12) | ((0x3f & ptr[1]) << 6) | (0x3f & ptr[2]);
        *codepointSize = 3;
    }
    else if (0xc0 == (0xe0 & ptr[0]))
    {
        // 2 byte UTF-8 codepoint
        if ((ptr[1] & 0xC0) ^ 0x80) { return codepoint; } // 10xxxxxx checks
        codepoint = ((0x1f & ptr[0]) << 6) | (0x3f & ptr[1]);
        *codepointSize = 2;
    }
    else if (0x00 == (0x80 & ptr[0]))
    {
        // 1 byte UTF-8 codepoint
        codepoint = ptr[0];
        *codepointSize = 1;
    }

    return codepoint;
}

// Get previous codepoint in a byte sequence and bytes processed
int GetCodepointPrevious(const char *text, int *codepointSize)
{
    const char *ptr = text;
    int codepoint = 0x3f;       // Codepoint (defaults to '?')
    int cpSize = 0;
    *codepointSize = 0;

    // Move to previous codepoint
    do ptr--;
    while (((0x80 & ptr[0]) != 0) && ((0xc0 & ptr[0]) ==  0x80));

    codepoint = GetCodepointNext(ptr, &cpSize);

    if (codepoint != 0) *codepointSize = cpSize;

    return codepoint;
}

//----------------------------------------------------------------------------------
// Module specific Functions Definition
//----------------------------------------------------------------------------------
#if defined(SUPPORT_FILEFORMAT_FNT) || defined(SUPPORT_FILEFORMAT_BDF)
// Read a line from memory
// REQUIRES: memcpy()
// NOTE: Returns the number of bytes read
static int GetLine(const char *origin, char *buffer, int maxLength)
{
    int count = 0;
    for (; count < maxLength - 1; count++) if (origin[count] == '\n') break;
    memcpy(buffer, origin, count);
    buffer[count] = '\0';
    return count;
}
#endif

#if defined(SUPPORT_FILEFORMAT_FNT)
// Load a BMFont file (AngelCode font file)
// REQUIRES: strstr(), sscanf(), strrchr(), memcpy()
static RLFont LoadBMFont(const char *fileName)
{
    #define MAX_BUFFER_SIZE       256
    #define MAX_FONT_IMAGE_PAGES    8

    RLFont font = { 0 };

    char buffer[MAX_BUFFER_SIZE] = { 0 };
    char *searchPoint = NULL;

    int fontSize = 0;
    int glyphCount = 0;

    int imWidth = 0;
    int imHeight = 0;
    int pageCount = 1;
    char imFileName[MAX_FONT_IMAGE_PAGES][129] = { 0 };

    int base = 0;       // Useless data
    int readBytes = 0;  // Data bytes read
    int readVars = 0;   // Variables filled by sscanf()

    char *fileText = LoadFileText(fileName);

    if (fileText == NULL) return font;

    char *fileTextPtr = fileText;

    // NOTE: We skip first line, it contains no useful information
    readBytes = GetLine(fileTextPtr, buffer, MAX_BUFFER_SIZE);
    fileTextPtr += (readBytes + 1);

    // Read line data
    readBytes = GetLine(fileTextPtr, buffer, MAX_BUFFER_SIZE);
    searchPoint = strstr(buffer, "lineHeight");
    readVars = sscanf(searchPoint, "lineHeight=%i base=%i scaleW=%i scaleH=%i pages=%i", &fontSize, &base, &imWidth, &imHeight, &pageCount);
    fileTextPtr += (readBytes + 1);

    if (readVars < 4) { UnloadFileText(fileText); return font; } // Some data not available, file malformed

    if (pageCount > MAX_FONT_IMAGE_PAGES)
    {
        TRACELOG(LOG_WARNING, "FONT: [%s] RLFont defines more pages than supported: %i/%i", fileName, pageCount, MAX_FONT_IMAGE_PAGES);
        pageCount = MAX_FONT_IMAGE_PAGES;
    }

    for (int i = 0; i < pageCount; i++)
    {
        readBytes = GetLine(fileTextPtr, buffer, MAX_BUFFER_SIZE);
        searchPoint = strstr(buffer, "file");
        readVars = sscanf(searchPoint, "file=\"%128[^\"]\"", imFileName[i]);
        fileTextPtr += (readBytes + 1);

        if (readVars < 1) { UnloadFileText(fileText); return font; } // No fileName read
    }

    readBytes = GetLine(fileTextPtr, buffer, MAX_BUFFER_SIZE);
    searchPoint = strstr(buffer, "count");
    readVars = sscanf(searchPoint, "count=%i", &glyphCount);
    fileTextPtr += (readBytes + 1);

    if (readVars < 1) { UnloadFileText(fileText); return font; } // No glyphCount read

    // Load all required images for further compose
    Image *imFonts = (Image *)RL_CALLOC(pageCount, sizeof(Image)); // RLFont atlases, multiple images

    for (int i = 0; i < pageCount; i++)
    {
        imFonts[i] = LoadImage(TextFormat("%s/%s", GetDirectoryPath(fileName), imFileName[i]));

        if (imFonts[i].format == PIXELFORMAT_UNCOMPRESSED_GRAYSCALE)
        {
            // Convert image to GRAYSCALE + ALPHA, using the mask as the alpha channel
            Image imFontAlpha = {
                .data = RL_CALLOC(imFonts[i].width*imFonts[i].height, 2),
                .width = imFonts[i].width,
                .height = imFonts[i].height,
                .mipmaps = 1,
                .format = PIXELFORMAT_UNCOMPRESSED_GRAY_ALPHA
            };

            for (int p = 0, pi = 0; p < (imFonts[i].width*imFonts[i].height*2); p += 2, pi++)
            {
                ((unsigned char *)(imFontAlpha.data))[p] = 0xff;
                ((unsigned char *)(imFontAlpha.data))[p + 1] = ((unsigned char *)imFonts[i].data)[pi];
            }

            UnloadImage(imFonts[i]);
            imFonts[i] = imFontAlpha;
        }
    }

    Image fullFont = imFonts[0];
    for (int i = 1; i < pageCount; i++) UnloadImage(imFonts[i]);

    // If multiple atlas, then merge atlas
    // NOTE: WARNING: This process could be really slow!
    if (pageCount > 1)
    {
        // Resize font atlas to draw additional images
        ImageResizeCanvas(&fullFont, imWidth, imHeight*pageCount, 0, 0, BLACK);

        for (int i = 1; i < pageCount; i++)
        {
            Rectangle srcRec = { 0.0f, 0.0f, (float)imWidth, (float)imHeight };
            Rectangle destRec = { 0.0f, (float)imHeight*(float)i, (float)imWidth, (float)imHeight };
            ImageDraw(&fullFont, imFonts[i], srcRec, destRec, WHITE);
        }
    }

    RL_FREE(imFonts);

    font.texture = LoadTextureFromImage(fullFont);

    // Fill font characters info data
    font.baseSize = fontSize;
    font.glyphCount = glyphCount;
    font.glyphPadding = 0;
    font.glyphs = (GlyphInfo *)RL_MALLOC(glyphCount*sizeof(GlyphInfo));
    font.recs = (Rectangle *)RL_MALLOC(glyphCount*sizeof(Rectangle));

    int charId, charX, charY, charWidth, charHeight, charOffsetX, charOffsetY, charAdvanceX, pageID;

    for (int i = 0; i < glyphCount; i++)
    {
        readBytes = GetLine(fileTextPtr, buffer, MAX_BUFFER_SIZE);
        readVars = sscanf(buffer, "char id=%i x=%i y=%i width=%i height=%i xoffset=%i yoffset=%i xadvance=%i page=%i",
                       &charId, &charX, &charY, &charWidth, &charHeight, &charOffsetX, &charOffsetY, &charAdvanceX, &pageID);
        fileTextPtr += (readBytes + 1);

        if (readVars == 9)  // Make sure all char data has been properly read
        {
            // Get character rectangle in the font atlas texture
            font.recs[i] = (Rectangle){ (float)charX, (float)charY + (float)imHeight*pageID, (float)charWidth, (float)charHeight };

            // Save data properly in sprite font
            font.glyphs[i].value = charId;
            font.glyphs[i].offsetX = charOffsetX;
            font.glyphs[i].offsetY = charOffsetY;
            font.glyphs[i].advanceX = charAdvanceX;

            // Fill character image data from full font data
            font.glyphs[i].image = ImageFromImage(fullFont, font.recs[i]);
        }
        else TRACELOG(LOG_WARNING, "FONT: [%s] Some characters data not correctly provided", fileName);
    }

    UnloadImage(fullFont);
    UnloadFileText(fileText);

    if (font.texture.id == 0)
    {
        UnloadFont(font);
        font = GetFontDefault();
        TRACELOG(LOG_WARNING, "FONT: [%s] Failed to load texture, reverted to default font", fileName);
    }
    else TRACELOG(LOG_INFO, "FONT: [%s] RLFont loaded successfully (%i glyphs)", fileName, font.glyphCount);

    return font;
}

#endif

#if defined(SUPPORT_FILEFORMAT_BDF)

// Convert hexadecimal to decimal (single digit)
static unsigned char HexToInt(char hex)
{
    if (hex >= '0' && hex <= '9') return hex - '0';
    else if (hex >= 'a' && hex <= 'f') return hex - 'a' + 10;
    else if (hex >= 'A' && hex <= 'F') return hex - 'A' + 10;
    else return 0;
}

// Load font data for further use
// NOTE: Requires BDF font memory data
static GlyphInfo *LoadFontDataBDF(const unsigned char *fileData, int dataSize, int *codepoints, int codepointCount, int *outFontSize)
{
    #define MAX_BUFFER_SIZE 256

    char buffer[MAX_BUFFER_SIZE] = { 0 };

    GlyphInfo *glyphs = NULL;
    bool genFontChars = false;

    int totalReadBytes = 0;         // Data bytes read (total)
    int readBytes = 0;              // Data bytes read (line)
    int readVars = 0;               // Variables filled by sscanf()

    const char *fileText = (const char*)fileData;
    const char *fileTextPtr = fileText;

    bool fontMalformed = false;     // Is the font malformed
<<<<<<< HEAD
    bool fontStarted = false;       // Has font started (STARTFONT) 
    int fontBBw = 0;                // RLFont base character bounding box width
    int fontBBh = 0;                // RLFont base character bounding box height
    int fontBBxoff0 = 0;            // RLFont base character bounding box X0 offset
    int fontBByoff0 = 0;            // RLFont base character bounding box Y0 offset
    int fontAscent = 0;             // RLFont ascent
=======
    bool fontStarted = false;       // Has font started (STARTFONT)
    int fontBBw = 0;                // Font base character bounding box width
    int fontBBh = 0;                // Font base character bounding box height
    int fontBBxoff0 = 0;            // Font base character bounding box X0 offset
    int fontBByoff0 = 0;            // Font base character bounding box Y0 offset
    int fontAscent = 0;             // Font ascent
>>>>>>> 1aa35591

    bool charStarted = false;       // Has character started (STARTCHAR)
    bool charBitmapStarted = false; // Has bitmap data started (BITMAP)
    int charBitmapNextRow = 0;      // Y position for the next row of bitmap data
    int charEncoding = -1;          // The unicode value of the character (-1 if not set)
    int charBBw = 0;                // Character bounding box width
    int charBBh = 0;                // Character bounding box height
    int charBBxoff0 = 0;            // Character bounding box X0 offset
    int charBByoff0 = 0;            // Character bounding box Y0 offset
    int charDWidthX = 0;            // Character advance X
    int charDWidthY = 0;            // Character advance Y (unused)
    GlyphInfo *charGlyphInfo = NULL; // Pointer to output glyph info (NULL if not set)

    if (fileData == NULL) return glyphs;

    // In case no chars count provided, default to 95
    codepointCount = (codepointCount > 0)? codepointCount : 95;

    // Fill fontChars in case not provided externally
    // NOTE: By default we fill glyphCount consecutively, starting at 32 (Space)
    if (codepoints == NULL)
    {
        codepoints = (int *)RL_MALLOC(codepointCount*sizeof(int));
        for (int i = 0; i < codepointCount; i++) codepoints[i] = i + 32;
        genFontChars = true;
    }

    glyphs = (GlyphInfo *)RL_CALLOC(codepointCount, sizeof(GlyphInfo));

    while (totalReadBytes <= dataSize)
    {
        readBytes = GetLine(fileTextPtr, buffer, MAX_BUFFER_SIZE);
        totalReadBytes += (readBytes + 1);
        fileTextPtr += (readBytes + 1);

        // Line: COMMENT
        if (strstr(buffer, "COMMENT") != NULL) continue; // Ignore line

        if (charStarted)
        {
            // Line: ENDCHAR
            if (strstr(buffer, "ENDCHAR") != NULL)
            {
                charStarted = false;
                continue;
            }

            if (charBitmapStarted)
            {
                if (charGlyphInfo != NULL)
                {
                    int pixelY = charBitmapNextRow++;

                    if (pixelY >= charGlyphInfo->image.height) break;

                    for (int x = 0; x < readBytes; x++)
                    {
                        unsigned char byte = HexToInt(buffer[x]);

                        for (int bitX = 0; bitX < 4; bitX++)
                        {
                            int pixelX = ((x*4) + bitX);

                            if (pixelX >= charGlyphInfo->image.width) break;

                            if ((byte & (8 >> bitX)) > 0) ((unsigned char *)charGlyphInfo->image.data)[(pixelY*charGlyphInfo->image.width) + pixelX] = 255;
                        }
                    }
                }
                continue;
            }

            // Line: ENCODING
            if (strstr(buffer, "ENCODING") != NULL)
            {
                readVars = sscanf(buffer, "ENCODING %i", &charEncoding);
                continue;
            }

            // Line: BBX
            if (strstr(buffer, "BBX") != NULL)
            {
                readVars = sscanf(buffer, "BBX %i %i %i %i", &charBBw, &charBBh, &charBBxoff0, &charBByoff0);
                continue;
            }

            // Line: DWIDTH
            if (strstr(buffer, "DWIDTH") != NULL)
            {
                readVars = sscanf(buffer, "DWIDTH %i %i", &charDWidthX, &charDWidthY);
                continue;
            }

            // Line: BITMAP
            if (strstr(buffer, "BITMAP") != NULL)
            {
                // Search for glyph index in codepoints
                charGlyphInfo = NULL;

                for (int codepointIndex = 0; codepointIndex < codepointCount; codepointIndex++)
                {
                    if (codepoints[codepointIndex] == charEncoding)
                    {
                        charGlyphInfo = &glyphs[codepointIndex];
                        break;
                    }
                }

                // Init glyph info
                if (charGlyphInfo != NULL)
                {
                    charGlyphInfo->value = charEncoding;
                    charGlyphInfo->offsetX = charBBxoff0 + fontBByoff0;
                    charGlyphInfo->offsetY = fontBBh - (charBBh + charBByoff0 + fontBByoff0 + fontAscent);
                    charGlyphInfo->advanceX = charDWidthX;

                    charGlyphInfo->image.data = RL_CALLOC(charBBw*charBBh, 1);
                    charGlyphInfo->image.width = charBBw;
                    charGlyphInfo->image.height = charBBh;
                    charGlyphInfo->image.mipmaps = 1;
                    charGlyphInfo->image.format = PIXELFORMAT_UNCOMPRESSED_GRAYSCALE;
                }

                charBitmapStarted = true;
                charBitmapNextRow = 0;

                continue;
            }
        }
        else if (fontStarted)
        {
            // Line: ENDFONT
            if (strstr(buffer, "ENDFONT") != NULL)
            {
                fontStarted = false;
                break;
            }

            // Line: SIZE
            if (strstr(buffer, "SIZE") != NULL)
            {
                if (outFontSize != NULL) readVars = sscanf(buffer, "SIZE %i", outFontSize);
                continue;
            }

            // PIXEL_SIZE
            if (strstr(buffer, "PIXEL_SIZE") != NULL)
            {
                if (outFontSize != NULL) readVars = sscanf(buffer, "PIXEL_SIZE %i", outFontSize);
                continue;
            }

            // FONTBOUNDINGBOX
            if (strstr(buffer, "FONTBOUNDINGBOX") != NULL)
            {
                readVars = sscanf(buffer, "FONTBOUNDINGBOX %i %i %i %i", &fontBBw, &fontBBh, &fontBBxoff0, &fontBByoff0);
                continue;
            }

            // FONT_ASCENT
            if (strstr(buffer, "FONT_ASCENT") != NULL)
            {
                readVars = sscanf(buffer, "FONT_ASCENT %i", &fontAscent);
                continue;
            }

            // STARTCHAR
            if (strstr(buffer, "STARTCHAR") != NULL)
            {
                charStarted = true;
                charEncoding = -1;
                charGlyphInfo = NULL;
                charBBw = 0;
                charBBh = 0;
                charBBxoff0 = 0;
                charBByoff0 = 0;
                charDWidthX = 0;
                charDWidthY = 0;
                charGlyphInfo = NULL;
                charBitmapStarted = false;
                charBitmapNextRow = 0;
                continue;
            }
        }
        else
        {
            // STARTFONT
            if (strstr(buffer, "STARTFONT") != NULL)
            {
                if (fontStarted)
                {
                    fontMalformed = true;
                    break;
                }
                else
                {
                    fontStarted = true;
                    continue;
                }
            }
        }
    }

    if (genFontChars) RL_FREE(codepoints);

    if (fontMalformed)
    {
        RL_FREE(glyphs);
        glyphs = NULL;
    }

    return glyphs;
}
#endif      // SUPPORT_FILEFORMAT_BDF

#endif      // SUPPORT_MODULE_RTEXT<|MERGE_RESOLUTION|>--- conflicted
+++ resolved
@@ -1077,13 +1077,8 @@
 #endif
     // We have two possible mechanisms to assign font.recs and font.glyphs data,
     // that data is already available as global arrays, we two options to assign that data:
-<<<<<<< HEAD
     //  - 1. Data copy. This option consumes more memory and RLFont MUST be unloaded by user, requiring additional code.
     //  - 2. Data assignment. This option consumes less memory and RLFont MUST NOT be unloaded by user because data is on protected DATA segment
-=======
-    //  - 1. Data copy. This option consumes more memory and Font MUST be unloaded by user, requiring additional code
-    //  - 2. Data assignment. This option consumes less memory and Font MUST NOT be unloaded by user because data is on protected DATA segment
->>>>>>> 1aa35591
 //#define SUPPORT_FONT_DATA_COPY
 #if defined(SUPPORT_FONT_DATA_COPY)
     byteCount += sprintf(txtData + byteCount, "    // Copy glyph recs data from global fontRecs\n");
@@ -1173,11 +1168,7 @@
         if (codepoint == '\n')
         {
             // NOTE: Line spacing is a global variable, use SetTextLineSpacing() to setup
-<<<<<<< HEAD
             textOffsetY += textLineSpacing * dpiFactorY;
-=======
-            textOffsetY += (fontSize + textLineSpacing);
->>>>>>> 1aa35591
             textOffsetX = 0.0f;
         }
         else
@@ -2158,7 +2149,7 @@
         readBytes = GetLine(fileTextPtr, buffer, MAX_BUFFER_SIZE);
         searchPoint = strstr(buffer, "file");
         readVars = sscanf(searchPoint, "file=\"%128[^\"]\"", imFileName[i]);
-        fileTextPtr += (readBytes + 1);
+        fileTextPtr += (readBytes + 1);oulette
 
         if (readVars < 1) { UnloadFileText(fileText); return font; } // No fileName read
     }
@@ -2300,21 +2291,12 @@
     const char *fileTextPtr = fileText;
 
     bool fontMalformed = false;     // Is the font malformed
-<<<<<<< HEAD
     bool fontStarted = false;       // Has font started (STARTFONT) 
     int fontBBw = 0;                // RLFont base character bounding box width
     int fontBBh = 0;                // RLFont base character bounding box height
     int fontBBxoff0 = 0;            // RLFont base character bounding box X0 offset
     int fontBByoff0 = 0;            // RLFont base character bounding box Y0 offset
     int fontAscent = 0;             // RLFont ascent
-=======
-    bool fontStarted = false;       // Has font started (STARTFONT)
-    int fontBBw = 0;                // Font base character bounding box width
-    int fontBBh = 0;                // Font base character bounding box height
-    int fontBBxoff0 = 0;            // Font base character bounding box X0 offset
-    int fontBByoff0 = 0;            // Font base character bounding box Y0 offset
-    int fontAscent = 0;             // Font ascent
->>>>>>> 1aa35591
 
     bool charStarted = false;       // Has character started (STARTCHAR)
     bool charBitmapStarted = false; // Has bitmap data started (BITMAP)
