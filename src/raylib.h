/**********************************************************************************************
*
*   raylib v4.5-dev - A simple and easy-to-use library to enjoy videogames programming (www.raylib.com)
*
*   FEATURES:
*       - NO external dependencies, all required libraries included with raylib
*       - Multiplatform: Windows, Linux, FreeBSD, OpenBSD, NetBSD, DragonFly,
*                        MacOS, Haiku, Android, Raspberry Pi, DRM native, HTML5.
*       - Written in plain C code (C99) in PascalCase/camelCase notation
*       - Hardware accelerated with OpenGL (1.1, 2.1, 3.3, 4.3 or ES2 - choose at compile)
*       - Unique OpenGL abstraction layer (usable as standalone module): [rlgl]
*       - Multiple Fonts formats supported (TTF, XNA fonts, AngelCode fonts)
*       - Outstanding texture formats support, including compressed formats (DXT, ETC, ASTC)
*       - Full 3d support for 3d Shapes, Models, Billboards, Heightmaps and more!
*       - Flexible Materials system, supporting classic maps and PBR maps
*       - Animated 3D models supported (skeletal bones animation) (IQM)
*       - Shaders support, including Model shaders and Postprocessing shaders
*       - Powerful math module for Vector, Matrix and Quaternion operations: [raymath]
*       - Audio loading and playing with streaming support (WAV, OGG, MP3, FLAC, XM, MOD)
*       - VR stereo rendering with configurable HMD device parameters
*       - Bindings to multiple programming languages available!
*
*   NOTES:
*       - One default Font is loaded on InitWindow()->LoadFontDefault() [core, text]
*       - One default Texture2D is loaded on rlglInit(), 1x1 white pixel R8G8B8A8 [rlgl] (OpenGL 3.3 or ES2)
*       - One default Shader is loaded on rlglInit()->rlLoadShaderDefault() [rlgl] (OpenGL 3.3 or ES2)
*       - One default RenderBatch is loaded on rlglInit()->rlLoadRenderBatch() [rlgl] (OpenGL 3.3 or ES2)
*
*   DEPENDENCIES (included):
*       [rcore] rglfw (Camilla Löwy - github.com/glfw/glfw) for window/context management and input (PLATFORM_DESKTOP)
*       [rlgl] glad (David Herberth - github.com/Dav1dde/glad) for OpenGL 3.3 extensions loading (PLATFORM_DESKTOP)
*       [raudio] miniaudio (David Reid - github.com/mackron/miniaudio) for audio device/context management
*
*   OPTIONAL DEPENDENCIES (included):
*       [rcore] msf_gif (Miles Fogle) for GIF recording
*       [rcore] sinfl (Micha Mettke) for DEFLATE decompression algorithm
*       [rcore] sdefl (Micha Mettke) for DEFLATE compression algorithm
*       [rtextures] stb_image (Sean Barret) for images loading (BMP, TGA, PNG, JPEG, HDR...)
*       [rtextures] stb_image_write (Sean Barret) for image writing (BMP, TGA, PNG, JPG)
*       [rtextures] stb_image_resize (Sean Barret) for image resizing algorithms
*       [rtext] stb_truetype (Sean Barret) for ttf fonts loading
*       [rtext] stb_rect_pack (Sean Barret) for rectangles packing
*       [rmodels] par_shapes (Philip Rideout) for parametric 3d shapes generation
*       [rmodels] tinyobj_loader_c (Syoyo Fujita) for models loading (OBJ, MTL)
*       [rmodels] cgltf (Johannes Kuhlmann) for models loading (glTF)
*       [rmodels] Model3D (bzt) for models loading (M3D, https://bztsrc.gitlab.io/model3d)
*       [raudio] dr_wav (David Reid) for WAV audio file loading
*       [raudio] dr_flac (David Reid) for FLAC audio file loading
*       [raudio] dr_mp3 (David Reid) for MP3 audio file loading
*       [raudio] stb_vorbis (Sean Barret) for OGG audio loading
*       [raudio] jar_xm (Joshua Reisenauer) for XM audio module loading
*       [raudio] jar_mod (Joshua Reisenauer) for MOD audio module loading
*
*
*   LICENSE: zlib/libpng
*
*   raylib is licensed under an unmodified zlib/libpng license, which is an OSI-certified,
*   BSD-like license that allows static linking with closed source software:
*
*   Copyright (c) 2013-2023 Ramon Santamaria (@raysan5)
*
*   This software is provided "as-is", without any express or implied warranty. In no event
*   will the authors be held liable for any damages arising from the use of this software.
*
*   Permission is granted to anyone to use this software for any purpose, including commercial
*   applications, and to alter it and redistribute it freely, subject to the following restrictions:
*
*     1. The origin of this software must not be misrepresented; you must not claim that you
*     wrote the original software. If you use this software in a product, an acknowledgment
*     in the product documentation would be appreciated but is not required.
*
*     2. Altered source versions must be plainly marked as such, and must not be misrepresented
*     as being the original software.
*
*     3. This notice may not be removed or altered from any source distribution.
*
**********************************************************************************************/

#ifndef RAYLIB_H
#define RAYLIB_H

#include <stdarg.h>     // Required for: va_list - Only used by TraceLogCallback

#define RAYLIB_VERSION_MAJOR 4
#define RAYLIB_VERSION_MINOR 5
#define RAYLIB_VERSION_PATCH 0
#define RAYLIB_VERSION  "4.5-dev"

// Function specifiers in case library is build/used as a shared library (Windows)
// NOTE: Microsoft specifiers to tell compiler that symbols are imported/exported from a .dll
#if defined(_WIN32)
    #if defined(BUILD_LIBTYPE_SHARED)
        #if defined(__TINYC__)
            #define __declspec(x) __attribute__((x))
        #endif
        #define RLAPI __declspec(dllexport)     // We are building the library as a Win32 shared library (.dll)
    #elif defined(USE_LIBTYPE_SHARED)
        #define RLAPI __declspec(dllimport)     // We are using the library as a Win32 shared library (.dll)
    #endif
#endif

#ifndef RLAPI
    #define RLAPI       // Functions defined as 'extern' by default (implicit specifiers)
#endif

//----------------------------------------------------------------------------------
// Some basic Defines
//----------------------------------------------------------------------------------
#ifndef PI
    #define PI 3.14159265358979323846f
#endif
#ifndef DEG2RAD
    #define DEG2RAD (PI/180.0f)
#endif
#ifndef RAD2DEG
    #define RAD2DEG (180.0f/PI)
#endif

// Allow custom memory allocators
// NOTE: Require recompiling raylib sources
#ifndef RL_MALLOC
    #define RL_MALLOC(sz)       malloc(sz)
#endif
#ifndef RL_CALLOC
    #define RL_CALLOC(n,sz)     calloc(n,sz)
#endif
#ifndef RL_REALLOC
    #define RL_REALLOC(ptr,sz)  realloc(ptr,sz)
#endif
#ifndef RL_FREE
    #define RL_FREE(ptr)        free(ptr)
#endif

// NOTE: MSVC C++ compiler does not support compound literals (C99 feature)
// Plain structures in C++ (without constructors) can be initialized with { }
#if defined(__cplusplus)
    #define CLITERAL(type)      type
#else
    #define CLITERAL(type)      (type)
#endif

// NOTE: We set some defines with some data types declared by raylib
// Other modules (raymath, rlgl) also require some of those types, so,
// to be able to use those other modules as standalone (not depending on raylib)
// this defines are very useful for internal check and avoid type (re)definitions
#define RL_COLOR_TYPE
#define RL_RECTANGLE_TYPE
#define RL_VECTOR2_TYPE
#define RL_VECTOR3_TYPE
#define RL_VECTOR4_TYPE
#define RL_QUATERNION_TYPE
#define RL_MATRIX_TYPE

// Some Basic Colors
// NOTE: Custom raylib color palette for amazing visuals on WHITE background
#define LIGHTGRAY  CLITERAL(Color){ 200, 200, 200, 255 }   // Light Gray
#define GRAY       CLITERAL(Color){ 130, 130, 130, 255 }   // Gray
#define DARKGRAY   CLITERAL(Color){ 80, 80, 80, 255 }      // Dark Gray
#define YELLOW     CLITERAL(Color){ 253, 249, 0, 255 }     // Yellow
#define GOLD       CLITERAL(Color){ 255, 203, 0, 255 }     // Gold
#define ORANGE     CLITERAL(Color){ 255, 161, 0, 255 }     // Orange
#define PINK       CLITERAL(Color){ 255, 109, 194, 255 }   // Pink
#define RED        CLITERAL(Color){ 230, 41, 55, 255 }     // Red
#define MAROON     CLITERAL(Color){ 190, 33, 55, 255 }     // Maroon
#define GREEN      CLITERAL(Color){ 0, 228, 48, 255 }      // Green
#define LIME       CLITERAL(Color){ 0, 158, 47, 255 }      // Lime
#define DARKGREEN  CLITERAL(Color){ 0, 117, 44, 255 }      // Dark Green
#define SKYBLUE    CLITERAL(Color){ 102, 191, 255, 255 }   // Sky Blue
#define BLUE       CLITERAL(Color){ 0, 121, 241, 255 }     // Blue
#define DARKBLUE   CLITERAL(Color){ 0, 82, 172, 255 }      // Dark Blue
#define PURPLE     CLITERAL(Color){ 200, 122, 255, 255 }   // Purple
#define VIOLET     CLITERAL(Color){ 135, 60, 190, 255 }    // Violet
#define DARKPURPLE CLITERAL(Color){ 112, 31, 126, 255 }    // Dark Purple
#define BEIGE      CLITERAL(Color){ 211, 176, 131, 255 }   // Beige
#define BROWN      CLITERAL(Color){ 127, 106, 79, 255 }    // Brown
#define DARKBROWN  CLITERAL(Color){ 76, 63, 47, 255 }      // Dark Brown

#define WHITE      CLITERAL(Color){ 255, 255, 255, 255 }   // White
#define BLACK      CLITERAL(Color){ 0, 0, 0, 255 }         // Black
#define BLANK      CLITERAL(Color){ 0, 0, 0, 0 }           // Blank (Transparent)
#define MAGENTA    CLITERAL(Color){ 255, 0, 255, 255 }     // Magenta
#define RAYWHITE   CLITERAL(Color){ 245, 245, 245, 255 }   // My own White (raylib logo)

//----------------------------------------------------------------------------------
// Structures Definition
//----------------------------------------------------------------------------------
// Boolean type
#if (defined(__STDC__) && __STDC_VERSION__ >= 199901L) || (defined(_MSC_VER) && _MSC_VER >= 1800)
    #include <stdbool.h>
#elif !defined(__cplusplus) && !defined(bool)
    typedef enum bool { false = 0, true = !false } bool;
    #define RL_BOOL_TYPE
#endif

// Vector2, 2 components
typedef struct Vector2 {
    float x;                // Vector x component
    float y;                // Vector y component
} Vector2;

// Vector3, 3 components
typedef struct Vector3 {
    float x;                // Vector x component
    float y;                // Vector y component
    float z;                // Vector z component
} Vector3;

// Vector4, 4 components
typedef struct Vector4 {
    float x;                // Vector x component
    float y;                // Vector y component
    float z;                // Vector z component
    float w;                // Vector w component
} Vector4;

// Quaternion, 4 components (Vector4 alias)
typedef Vector4 Quaternion;

// Matrix, 4x4 components, column major, OpenGL style, right handed
typedef struct Matrix {
    float m0, m4, m8, m12;  // Matrix first row (4 components)
    float m1, m5, m9, m13;  // Matrix second row (4 components)
    float m2, m6, m10, m14; // Matrix third row (4 components)
    float m3, m7, m11, m15; // Matrix fourth row (4 components)
} Matrix;

// Color, 4 components, R8G8B8A8 (32bit)
typedef struct Color {
    unsigned char r;        // Color red value
    unsigned char g;        // Color green value
    unsigned char b;        // Color blue value
    unsigned char a;        // Color alpha value
} Color;

// Rectangle, 4 components
typedef struct Rectangle {
    float x;                // Rectangle top-left corner position x
    float y;                // Rectangle top-left corner position y
    float width;            // Rectangle width
    float height;           // Rectangle height
} Rectangle;

// Image, pixel data stored in CPU memory (RAM)
typedef struct Image {
    void *data;             // Image raw data
    int width;              // Image base width
    int height;             // Image base height
    int mipmaps;            // Mipmap levels, 1 by default
    int format;             // Data format (PixelFormat type)
} Image;

// Texture, tex data stored in GPU memory (VRAM)
typedef struct Texture {
    unsigned int id;        // OpenGL texture id
    int width;              // Texture base width
    int height;             // Texture base height
    int mipmaps;            // Mipmap levels, 1 by default
    int format;             // Data format (PixelFormat type)
} Texture;

// Texture2D, same as Texture
typedef Texture Texture2D;

// TextureCubemap, same as Texture
typedef Texture TextureCubemap;

// RenderTexture, fbo for texture rendering
typedef struct RenderTexture {
    unsigned int id;        // OpenGL framebuffer object id
    Texture texture;        // Color buffer attachment texture
    Texture depth;          // Depth buffer attachment texture
} RenderTexture;

// RenderTexture2D, same as RenderTexture
typedef RenderTexture RenderTexture2D;

// NPatchInfo, n-patch layout info
typedef struct NPatchInfo {
    Rectangle source;       // Texture source rectangle
    int left;               // Left border offset
    int top;                // Top border offset
    int right;              // Right border offset
    int bottom;             // Bottom border offset
    int layout;             // Layout of the n-patch: 3x3, 1x3 or 3x1
} NPatchInfo;

// GlyphInfo, font characters glyphs info
typedef struct GlyphInfo {
    int value;              // Character value (Unicode)
    int offsetX;            // Character offset X when drawing
    int offsetY;            // Character offset Y when drawing
    int advanceX;           // Character advance position X
    Image image;            // Character image data
} GlyphInfo;

// Font, font texture and GlyphInfo array data
typedef struct Font {
    int baseSize;           // Base size (default chars height)
    int glyphCount;         // Number of glyph characters
    int glyphPadding;       // Padding around the glyph characters
    Texture2D texture;      // Texture atlas containing the glyphs
    Rectangle *recs;        // Rectangles in texture for the glyphs
    GlyphInfo *glyphs;      // Glyphs info data
} Font;

// Camera, defines position/orientation in 3d space
typedef struct Camera3D {
    Vector3 position;       // Camera position
    Vector3 target;         // Camera target it looks-at
<<<<<<< HEAD
    Vector3 up;             // Camera up vector (rotation around the view axis)
    float fovy;             // Camera field-of-view apperture in Y (degrees) in perspective, used as near plane width in orthographic
=======
    Vector3 up;             // Camera up vector (rotation over its axis)
    float fovy;             // Camera field-of-view aperture in Y (degrees) in perspective, used as near plane width in orthographic
>>>>>>> d827a65e
    int projection;         // Camera projection: CAMERA_PERSPECTIVE or CAMERA_ORTHOGRAPHIC
    int swingCounter;       // Camera view-bobbing. Set to 0 to deactivate.
} Camera3D;

typedef Camera3D Camera;    // Camera type fallback, defaults to Camera3D

// Camera2D, defines position/orientation in 2d space
typedef struct Camera2D {
    Vector2 offset;         // Camera offset (displacement from target)
    Vector2 target;         // Camera target (rotation and zoom origin)
    float rotation;         // Camera rotation in degrees
    float zoom;             // Camera zoom (scaling), should be 1.0f by default
} Camera2D;

// Mesh, vertex data and vao/vbo
typedef struct Mesh {
    int vertexCount;        // Number of vertices stored in arrays
    int triangleCount;      // Number of triangles stored (indexed or not)

    // Vertex attributes data
    float *vertices;        // Vertex position (XYZ - 3 components per vertex) (shader-location = 0)
    float *texcoords;       // Vertex texture coordinates (UV - 2 components per vertex) (shader-location = 1)
    float *texcoords2;      // Vertex texture second coordinates (UV - 2 components per vertex) (shader-location = 5)
    float *normals;         // Vertex normals (XYZ - 3 components per vertex) (shader-location = 2)
    float *tangents;        // Vertex tangents (XYZW - 4 components per vertex) (shader-location = 4)
    unsigned char *colors;      // Vertex colors (RGBA - 4 components per vertex) (shader-location = 3)
    unsigned short *indices;    // Vertex indices (in case vertex data comes indexed)

    // Animation vertex data
    float *animVertices;    // Animated vertex positions (after bones transformations)
    float *animNormals;     // Animated normals (after bones transformations)
    unsigned char *boneIds; // Vertex bone ids, max 255 bone ids, up to 4 bones influence by vertex (skinning)
    float *boneWeights;     // Vertex bone weight, up to 4 bones influence by vertex (skinning)

    // OpenGL identifiers
    unsigned int vaoId;     // OpenGL Vertex Array Object id
    unsigned int *vboId;    // OpenGL Vertex Buffer Objects id (default vertex data)
} Mesh;

// Shader
typedef struct Shader {
    unsigned int id;        // Shader program id
    int *locs;              // Shader locations array (RL_MAX_SHADER_LOCATIONS)
} Shader;

// MaterialMap
typedef struct MaterialMap {
    Texture2D texture;      // Material map texture
    Color color;            // Material map color
    float value;            // Material map value
} MaterialMap;

// Material, includes shader and maps
typedef struct Material {
    Shader shader;          // Material shader
    MaterialMap *maps;      // Material maps array (MAX_MATERIAL_MAPS)
    float params[4];        // Material generic parameters (if required)
} Material;

// Transform, vertex transformation data
typedef struct Transform {
    Vector3 translation;    // Translation
    Quaternion rotation;    // Rotation
    Vector3 scale;          // Scale
} Transform;

// Bone, skeletal animation bone
typedef struct BoneInfo {
    char name[32];          // Bone name
    int parent;             // Bone parent
} BoneInfo;

// Model, meshes, materials and animation data
typedef struct Model {
    Matrix transform;       // Local transform matrix

    int meshCount;          // Number of meshes
    int materialCount;      // Number of materials
    Mesh *meshes;           // Meshes array
    Material *materials;    // Materials array
    int *meshMaterial;      // Mesh material number

    // Animation data
    int boneCount;          // Number of bones
    BoneInfo *bones;        // Bones information (skeleton)
    Transform *bindPose;    // Bones base transformation (pose)
} Model;

// ModelAnimation
typedef struct ModelAnimation {
    int boneCount;          // Number of bones
    int frameCount;         // Number of animation frames
    BoneInfo *bones;        // Bones information (skeleton)
    Transform **framePoses; // Poses array by frame
} ModelAnimation;

// Ray, ray for raycasting
typedef struct Ray {
    Vector3 position;       // Ray position (origin)
    Vector3 direction;      // Ray direction
} Ray;

// RayCollision, ray hit information
typedef struct RayCollision {
    bool hit;               // Did the ray hit something?
    float distance;         // Distance to nearest hit
    Vector3 point;          // Point of nearest hit
    Vector3 normal;         // Surface normal of hit
} RayCollision;

// BoundingBox
typedef struct BoundingBox {
    Vector3 min;            // Minimum vertex box-corner
    Vector3 max;            // Maximum vertex box-corner
} BoundingBox;

// Wave, audio wave data
typedef struct Wave {
    unsigned int frameCount;    // Total number of frames (considering channels)
    unsigned int sampleRate;    // Frequency (samples per second)
    unsigned int sampleSize;    // Bit depth (bits per sample): 8, 16, 32 (24 not supported)
    unsigned int channels;      // Number of channels (1-mono, 2-stereo, ...)
    void *data;                 // Buffer data pointer
} Wave;

// Opaque structs declaration
// NOTE: Actual structs are defined internally in raudio module
typedef struct rAudioBuffer rAudioBuffer;
typedef struct rAudioProcessor rAudioProcessor;

// AudioStream, custom audio stream
typedef struct AudioStream {
    rAudioBuffer *buffer;       // Pointer to internal data used by the audio system
    rAudioProcessor *processor; // Pointer to internal data processor, useful for audio effects

    unsigned int sampleRate;    // Frequency (samples per second)
    unsigned int sampleSize;    // Bit depth (bits per sample): 8, 16, 32 (24 not supported)
    unsigned int channels;      // Number of channels (1-mono, 2-stereo, ...)
} AudioStream;

// Sound
typedef struct Sound {
    AudioStream stream;         // Audio stream
    unsigned int frameCount;    // Total number of frames (considering channels)
} Sound;

// Music, audio stream, anything longer than ~10 seconds should be streamed
typedef struct Music {
    AudioStream stream;         // Audio stream
    unsigned int frameCount;    // Total number of frames (considering channels)
    bool looping;               // Music looping enable

    int ctxType;                // Type of music context (audio filetype)
    void *ctxData;              // Audio context data, depends on type
} Music;

// VrDeviceInfo, Head-Mounted-Display device parameters
typedef struct VrDeviceInfo {
    int hResolution;                // Horizontal resolution in pixels
    int vResolution;                // Vertical resolution in pixels
    float hScreenSize;              // Horizontal size in meters
    float vScreenSize;              // Vertical size in meters
    float vScreenCenter;            // Screen center in meters
    float eyeToScreenDistance;      // Distance between eye and display in meters
    float lensSeparationDistance;   // Lens separation distance in meters
    float interpupillaryDistance;   // IPD (distance between pupils) in meters
    float lensDistortionValues[4];  // Lens distortion constant parameters
    float chromaAbCorrection[4];    // Chromatic aberration correction parameters
} VrDeviceInfo;

// VrStereoConfig, VR stereo rendering configuration for simulator
typedef struct VrStereoConfig {
    Matrix projection[2];           // VR projection matrices (per eye)
    Matrix viewOffset[2];           // VR view offset matrices (per eye)
    float leftLensCenter[2];        // VR left lens center
    float rightLensCenter[2];       // VR right lens center
    float leftScreenCenter[2];      // VR left screen center
    float rightScreenCenter[2];     // VR right screen center
    float scale[2];                 // VR distortion scale
    float scaleIn[2];               // VR distortion scale in
} VrStereoConfig;

// File path list
typedef struct FilePathList {
    unsigned int capacity;          // Filepaths max entries
    unsigned int count;             // Filepaths entries count
    char **paths;                   // Filepaths entries
} FilePathList;

//----------------------------------------------------------------------------------
// Enumerators Definition
//----------------------------------------------------------------------------------
// System/Window config flags
// NOTE: Every bit registers one state (use it with bit masks)
// By default all flags are set to 0
typedef enum {
    FLAG_VSYNC_HINT         = 0x00000040,   // Set to try enabling V-Sync on GPU
    FLAG_FULLSCREEN_MODE    = 0x00000002,   // Set to run program in fullscreen
    FLAG_WINDOW_RESIZABLE   = 0x00000004,   // Set to allow resizable window
    FLAG_WINDOW_UNDECORATED = 0x00000008,   // Set to disable window decoration (frame and buttons)
    FLAG_WINDOW_HIDDEN      = 0x00000080,   // Set to hide window
    FLAG_WINDOW_MINIMIZED   = 0x00000200,   // Set to minimize window (iconify)
    FLAG_WINDOW_MAXIMIZED   = 0x00000400,   // Set to maximize window (expanded to monitor)
    FLAG_WINDOW_UNFOCUSED   = 0x00000800,   // Set to window non focused
    FLAG_WINDOW_TOPMOST     = 0x00001000,   // Set to window always on top
    FLAG_WINDOW_ALWAYS_RUN  = 0x00000100,   // Set to allow windows running while minimized
    FLAG_WINDOW_TRANSPARENT = 0x00000010,   // Set to allow transparent framebuffer
    FLAG_WINDOW_HIGHDPI     = 0x00002000,   // Set to support HighDPI
    FLAG_WINDOW_MOUSE_PASSTHROUGH = 0x00004000, // Set to support mouse passthrough, only supported when FLAG_WINDOW_UNDECORATED
    FLAG_MSAA_4X_HINT       = 0x00000020,   // Set to try enabling MSAA 4X
    FLAG_INTERLACED_HINT    = 0x00010000    // Set to try enabling interlaced video format (for V3D)
} ConfigFlags;

// Trace log level
// NOTE: Organized by priority level
typedef enum {
    LOG_ALL = 0,        // Display all logs
    LOG_TRACE,          // Trace logging, intended for internal use only
    LOG_DEBUG,          // Debug logging, used for internal debugging, it should be disabled on release builds
    LOG_INFO,           // Info logging, used for program execution info
    LOG_WARNING,        // Warning logging, used on recoverable failures
    LOG_ERROR,          // Error logging, used on unrecoverable failures
    LOG_FATAL,          // Fatal logging, used to abort program: exit(EXIT_FAILURE)
    LOG_NONE            // Disable logging
} TraceLogLevel;

// Keyboard keys (US keyboard layout)
// NOTE: Use GetKeyPressed() to allow redefining
// required keys for alternative layouts
typedef enum {
    KEY_NULL            = 0,        // Key: NULL, used for no key pressed
    // Alphanumeric keys
    KEY_APOSTROPHE      = 39,       // Key: '
    KEY_COMMA           = 44,       // Key: ,
    KEY_MINUS           = 45,       // Key: -
    KEY_PERIOD          = 46,       // Key: .
    KEY_SLASH           = 47,       // Key: /
    KEY_ZERO            = 48,       // Key: 0
    KEY_ONE             = 49,       // Key: 1
    KEY_TWO             = 50,       // Key: 2
    KEY_THREE           = 51,       // Key: 3
    KEY_FOUR            = 52,       // Key: 4
    KEY_FIVE            = 53,       // Key: 5
    KEY_SIX             = 54,       // Key: 6
    KEY_SEVEN           = 55,       // Key: 7
    KEY_EIGHT           = 56,       // Key: 8
    KEY_NINE            = 57,       // Key: 9
    KEY_SEMICOLON       = 59,       // Key: ;
    KEY_EQUAL           = 61,       // Key: =
    KEY_A               = 65,       // Key: A | a
    KEY_B               = 66,       // Key: B | b
    KEY_C               = 67,       // Key: C | c
    KEY_D               = 68,       // Key: D | d
    KEY_E               = 69,       // Key: E | e
    KEY_F               = 70,       // Key: F | f
    KEY_G               = 71,       // Key: G | g
    KEY_H               = 72,       // Key: H | h
    KEY_I               = 73,       // Key: I | i
    KEY_J               = 74,       // Key: J | j
    KEY_K               = 75,       // Key: K | k
    KEY_L               = 76,       // Key: L | l
    KEY_M               = 77,       // Key: M | m
    KEY_N               = 78,       // Key: N | n
    KEY_O               = 79,       // Key: O | o
    KEY_P               = 80,       // Key: P | p
    KEY_Q               = 81,       // Key: Q | q
    KEY_R               = 82,       // Key: R | r
    KEY_S               = 83,       // Key: S | s
    KEY_T               = 84,       // Key: T | t
    KEY_U               = 85,       // Key: U | u
    KEY_V               = 86,       // Key: V | v
    KEY_W               = 87,       // Key: W | w
    KEY_X               = 88,       // Key: X | x
    KEY_Y               = 89,       // Key: Y | y
    KEY_Z               = 90,       // Key: Z | z
    KEY_LEFT_BRACKET    = 91,       // Key: [
    KEY_BACKSLASH       = 92,       // Key: '\'
    KEY_RIGHT_BRACKET   = 93,       // Key: ]
    KEY_GRAVE           = 96,       // Key: `
    // Function keys
    KEY_SPACE           = 32,       // Key: Space
    KEY_ESCAPE          = 256,      // Key: Esc
    KEY_ENTER           = 257,      // Key: Enter
    KEY_TAB             = 258,      // Key: Tab
    KEY_BACKSPACE       = 259,      // Key: Backspace
    KEY_INSERT          = 260,      // Key: Ins
    KEY_DELETE          = 261,      // Key: Del
    KEY_RIGHT           = 262,      // Key: Cursor right
    KEY_LEFT            = 263,      // Key: Cursor left
    KEY_DOWN            = 264,      // Key: Cursor down
    KEY_UP              = 265,      // Key: Cursor up
    KEY_PAGE_UP         = 266,      // Key: Page up
    KEY_PAGE_DOWN       = 267,      // Key: Page down
    KEY_HOME            = 268,      // Key: Home
    KEY_END             = 269,      // Key: End
    KEY_CAPS_LOCK       = 280,      // Key: Caps lock
    KEY_SCROLL_LOCK     = 281,      // Key: Scroll down
    KEY_NUM_LOCK        = 282,      // Key: Num lock
    KEY_PRINT_SCREEN    = 283,      // Key: Print screen
    KEY_PAUSE           = 284,      // Key: Pause
    KEY_F1              = 290,      // Key: F1
    KEY_F2              = 291,      // Key: F2
    KEY_F3              = 292,      // Key: F3
    KEY_F4              = 293,      // Key: F4
    KEY_F5              = 294,      // Key: F5
    KEY_F6              = 295,      // Key: F6
    KEY_F7              = 296,      // Key: F7
    KEY_F8              = 297,      // Key: F8
    KEY_F9              = 298,      // Key: F9
    KEY_F10             = 299,      // Key: F10
    KEY_F11             = 300,      // Key: F11
    KEY_F12             = 301,      // Key: F12
    KEY_LEFT_SHIFT      = 340,      // Key: Shift left
    KEY_LEFT_CONTROL    = 341,      // Key: Control left
    KEY_LEFT_ALT        = 342,      // Key: Alt left
    KEY_LEFT_SUPER      = 343,      // Key: Super left
    KEY_RIGHT_SHIFT     = 344,      // Key: Shift right
    KEY_RIGHT_CONTROL   = 345,      // Key: Control right
    KEY_RIGHT_ALT       = 346,      // Key: Alt right
    KEY_RIGHT_SUPER     = 347,      // Key: Super right
    KEY_KB_MENU         = 348,      // Key: KB menu
    // Keypad keys
    KEY_KP_0            = 320,      // Key: Keypad 0
    KEY_KP_1            = 321,      // Key: Keypad 1
    KEY_KP_2            = 322,      // Key: Keypad 2
    KEY_KP_3            = 323,      // Key: Keypad 3
    KEY_KP_4            = 324,      // Key: Keypad 4
    KEY_KP_5            = 325,      // Key: Keypad 5
    KEY_KP_6            = 326,      // Key: Keypad 6
    KEY_KP_7            = 327,      // Key: Keypad 7
    KEY_KP_8            = 328,      // Key: Keypad 8
    KEY_KP_9            = 329,      // Key: Keypad 9
    KEY_KP_DECIMAL      = 330,      // Key: Keypad .
    KEY_KP_DIVIDE       = 331,      // Key: Keypad /
    KEY_KP_MULTIPLY     = 332,      // Key: Keypad *
    KEY_KP_SUBTRACT     = 333,      // Key: Keypad -
    KEY_KP_ADD          = 334,      // Key: Keypad +
    KEY_KP_ENTER        = 335,      // Key: Keypad Enter
    KEY_KP_EQUAL        = 336,      // Key: Keypad =
    // Android key buttons
    KEY_BACK            = 4,        // Key: Android back button
    KEY_MENU            = 82,       // Key: Android menu button
    KEY_VOLUME_UP       = 24,       // Key: Android volume up button
    KEY_VOLUME_DOWN     = 25        // Key: Android volume down button
} KeyboardKey;

// Add backwards compatibility support for deprecated names
#define MOUSE_LEFT_BUTTON   MOUSE_BUTTON_LEFT
#define MOUSE_RIGHT_BUTTON  MOUSE_BUTTON_RIGHT
#define MOUSE_MIDDLE_BUTTON MOUSE_BUTTON_MIDDLE

// Mouse buttons
typedef enum {
    MOUSE_BUTTON_LEFT    = 0,       // Mouse button left
    MOUSE_BUTTON_RIGHT   = 1,       // Mouse button right
    MOUSE_BUTTON_MIDDLE  = 2,       // Mouse button middle (pressed wheel)
    MOUSE_BUTTON_SIDE    = 3,       // Mouse button side (advanced mouse device)
    MOUSE_BUTTON_EXTRA   = 4,       // Mouse button extra (advanced mouse device)
    MOUSE_BUTTON_FORWARD = 5,       // Mouse button forward (advanced mouse device)
    MOUSE_BUTTON_BACK    = 6,       // Mouse button back (advanced mouse device)
} MouseButton;

// Mouse cursor
typedef enum {
    MOUSE_CURSOR_DEFAULT       = 0,     // Default pointer shape
    MOUSE_CURSOR_ARROW         = 1,     // Arrow shape
    MOUSE_CURSOR_IBEAM         = 2,     // Text writing cursor shape
    MOUSE_CURSOR_CROSSHAIR     = 3,     // Cross shape
    MOUSE_CURSOR_POINTING_HAND = 4,     // Pointing hand cursor
    MOUSE_CURSOR_RESIZE_EW     = 5,     // Horizontal resize/move arrow shape
    MOUSE_CURSOR_RESIZE_NS     = 6,     // Vertical resize/move arrow shape
    MOUSE_CURSOR_RESIZE_NWSE   = 7,     // Top-left to bottom-right diagonal resize/move arrow shape
    MOUSE_CURSOR_RESIZE_NESW   = 8,     // The top-right to bottom-left diagonal resize/move arrow shape
    MOUSE_CURSOR_RESIZE_ALL    = 9,     // The omni-directional resize/move cursor shape
    MOUSE_CURSOR_NOT_ALLOWED   = 10     // The operation-not-allowed shape
} MouseCursor;

// Gamepad buttons
typedef enum {
    GAMEPAD_BUTTON_UNKNOWN = 0,         // Unknown button, just for error checking
    GAMEPAD_BUTTON_LEFT_FACE_UP,        // Gamepad left DPAD up button
    GAMEPAD_BUTTON_LEFT_FACE_RIGHT,     // Gamepad left DPAD right button
    GAMEPAD_BUTTON_LEFT_FACE_DOWN,      // Gamepad left DPAD down button
    GAMEPAD_BUTTON_LEFT_FACE_LEFT,      // Gamepad left DPAD left button
    GAMEPAD_BUTTON_RIGHT_FACE_UP,       // Gamepad right button up (i.e. PS3: Triangle, Xbox: Y)
    GAMEPAD_BUTTON_RIGHT_FACE_RIGHT,    // Gamepad right button right (i.e. PS3: Square, Xbox: X)
    GAMEPAD_BUTTON_RIGHT_FACE_DOWN,     // Gamepad right button down (i.e. PS3: Cross, Xbox: A)
    GAMEPAD_BUTTON_RIGHT_FACE_LEFT,     // Gamepad right button left (i.e. PS3: Circle, Xbox: B)
    GAMEPAD_BUTTON_LEFT_TRIGGER_1,      // Gamepad top/back trigger left (first), it could be a trailing button
    GAMEPAD_BUTTON_LEFT_TRIGGER_2,      // Gamepad top/back trigger left (second), it could be a trailing button
    GAMEPAD_BUTTON_RIGHT_TRIGGER_1,     // Gamepad top/back trigger right (one), it could be a trailing button
    GAMEPAD_BUTTON_RIGHT_TRIGGER_2,     // Gamepad top/back trigger right (second), it could be a trailing button
    GAMEPAD_BUTTON_MIDDLE_LEFT,         // Gamepad center buttons, left one (i.e. PS3: Select)
    GAMEPAD_BUTTON_MIDDLE,              // Gamepad center buttons, middle one (i.e. PS3: PS, Xbox: XBOX)
    GAMEPAD_BUTTON_MIDDLE_RIGHT,        // Gamepad center buttons, right one (i.e. PS3: Start)
    GAMEPAD_BUTTON_LEFT_THUMB,          // Gamepad joystick pressed button left
    GAMEPAD_BUTTON_RIGHT_THUMB          // Gamepad joystick pressed button right
} GamepadButton;

// Gamepad axis
typedef enum {
    GAMEPAD_AXIS_LEFT_X        = 0,     // Gamepad left stick X axis
    GAMEPAD_AXIS_LEFT_Y        = 1,     // Gamepad left stick Y axis
    GAMEPAD_AXIS_RIGHT_X       = 2,     // Gamepad right stick X axis
    GAMEPAD_AXIS_RIGHT_Y       = 3,     // Gamepad right stick Y axis
    GAMEPAD_AXIS_LEFT_TRIGGER  = 4,     // Gamepad back trigger left, pressure level: [1..-1]
    GAMEPAD_AXIS_RIGHT_TRIGGER = 5      // Gamepad back trigger right, pressure level: [1..-1]
} GamepadAxis;

// Material map index
typedef enum {
    MATERIAL_MAP_ALBEDO = 0,        // Albedo material (same as: MATERIAL_MAP_DIFFUSE)
    MATERIAL_MAP_METALNESS,         // Metalness material (same as: MATERIAL_MAP_SPECULAR)
    MATERIAL_MAP_NORMAL,            // Normal material
    MATERIAL_MAP_ROUGHNESS,         // Roughness material
    MATERIAL_MAP_OCCLUSION,         // Ambient occlusion material
    MATERIAL_MAP_EMISSION,          // Emission material
    MATERIAL_MAP_HEIGHT,            // Heightmap material
    MATERIAL_MAP_CUBEMAP,           // Cubemap material (NOTE: Uses GL_TEXTURE_CUBE_MAP)
    MATERIAL_MAP_IRRADIANCE,        // Irradiance material (NOTE: Uses GL_TEXTURE_CUBE_MAP)
    MATERIAL_MAP_PREFILTER,         // Prefilter material (NOTE: Uses GL_TEXTURE_CUBE_MAP)
    MATERIAL_MAP_BRDF               // Brdf material
} MaterialMapIndex;

#define MATERIAL_MAP_DIFFUSE      MATERIAL_MAP_ALBEDO
#define MATERIAL_MAP_SPECULAR     MATERIAL_MAP_METALNESS

// Shader location index
typedef enum {
    SHADER_LOC_VERTEX_POSITION = 0, // Shader location: vertex attribute: position
    SHADER_LOC_VERTEX_TEXCOORD01,   // Shader location: vertex attribute: texcoord01
    SHADER_LOC_VERTEX_TEXCOORD02,   // Shader location: vertex attribute: texcoord02
    SHADER_LOC_VERTEX_NORMAL,       // Shader location: vertex attribute: normal
    SHADER_LOC_VERTEX_TANGENT,      // Shader location: vertex attribute: tangent
    SHADER_LOC_VERTEX_COLOR,        // Shader location: vertex attribute: color
    SHADER_LOC_MATRIX_MVP,          // Shader location: matrix uniform: model-view-projection
    SHADER_LOC_MATRIX_VIEW,         // Shader location: matrix uniform: view (camera transform)
    SHADER_LOC_MATRIX_PROJECTION,   // Shader location: matrix uniform: projection
    SHADER_LOC_MATRIX_MODEL,        // Shader location: matrix uniform: model (transform)
    SHADER_LOC_MATRIX_NORMAL,       // Shader location: matrix uniform: normal
    SHADER_LOC_VECTOR_VIEW,         // Shader location: vector uniform: view
    SHADER_LOC_COLOR_DIFFUSE,       // Shader location: vector uniform: diffuse color
    SHADER_LOC_COLOR_SPECULAR,      // Shader location: vector uniform: specular color
    SHADER_LOC_COLOR_AMBIENT,       // Shader location: vector uniform: ambient color
    SHADER_LOC_MAP_ALBEDO,          // Shader location: sampler2d texture: albedo (same as: SHADER_LOC_MAP_DIFFUSE)
    SHADER_LOC_MAP_METALNESS,       // Shader location: sampler2d texture: metalness (same as: SHADER_LOC_MAP_SPECULAR)
    SHADER_LOC_MAP_NORMAL,          // Shader location: sampler2d texture: normal
    SHADER_LOC_MAP_ROUGHNESS,       // Shader location: sampler2d texture: roughness
    SHADER_LOC_MAP_OCCLUSION,       // Shader location: sampler2d texture: occlusion
    SHADER_LOC_MAP_EMISSION,        // Shader location: sampler2d texture: emission
    SHADER_LOC_MAP_HEIGHT,          // Shader location: sampler2d texture: height
    SHADER_LOC_MAP_CUBEMAP,         // Shader location: samplerCube texture: cubemap
    SHADER_LOC_MAP_IRRADIANCE,      // Shader location: samplerCube texture: irradiance
    SHADER_LOC_MAP_PREFILTER,       // Shader location: samplerCube texture: prefilter
    SHADER_LOC_MAP_BRDF             // Shader location: sampler2d texture: brdf
} ShaderLocationIndex;

#define SHADER_LOC_MAP_DIFFUSE      SHADER_LOC_MAP_ALBEDO
#define SHADER_LOC_MAP_SPECULAR     SHADER_LOC_MAP_METALNESS

// Shader uniform data type
typedef enum {
    SHADER_UNIFORM_FLOAT = 0,       // Shader uniform type: float
    SHADER_UNIFORM_VEC2,            // Shader uniform type: vec2 (2 float)
    SHADER_UNIFORM_VEC3,            // Shader uniform type: vec3 (3 float)
    SHADER_UNIFORM_VEC4,            // Shader uniform type: vec4 (4 float)
    SHADER_UNIFORM_INT,             // Shader uniform type: int
    SHADER_UNIFORM_IVEC2,           // Shader uniform type: ivec2 (2 int)
    SHADER_UNIFORM_IVEC3,           // Shader uniform type: ivec3 (3 int)
    SHADER_UNIFORM_IVEC4,           // Shader uniform type: ivec4 (4 int)
    SHADER_UNIFORM_SAMPLER2D        // Shader uniform type: sampler2d
} ShaderUniformDataType;

// Shader attribute data types
typedef enum {
    SHADER_ATTRIB_FLOAT = 0,        // Shader attribute type: float
    SHADER_ATTRIB_VEC2,             // Shader attribute type: vec2 (2 float)
    SHADER_ATTRIB_VEC3,             // Shader attribute type: vec3 (3 float)
    SHADER_ATTRIB_VEC4              // Shader attribute type: vec4 (4 float)
} ShaderAttributeDataType;

// Pixel formats
// NOTE: Support depends on OpenGL version and platform
typedef enum {
    PIXELFORMAT_UNCOMPRESSED_GRAYSCALE = 1, // 8 bit per pixel (no alpha)
    PIXELFORMAT_UNCOMPRESSED_GRAY_ALPHA,    // 8*2 bpp (2 channels)
    PIXELFORMAT_UNCOMPRESSED_R5G6B5,        // 16 bpp
    PIXELFORMAT_UNCOMPRESSED_R8G8B8,        // 24 bpp
    PIXELFORMAT_UNCOMPRESSED_R5G5B5A1,      // 16 bpp (1 bit alpha)
    PIXELFORMAT_UNCOMPRESSED_R4G4B4A4,      // 16 bpp (4 bit alpha)
    PIXELFORMAT_UNCOMPRESSED_R8G8B8A8,      // 32 bpp
    PIXELFORMAT_UNCOMPRESSED_R32,           // 32 bpp (1 channel - float)
    PIXELFORMAT_UNCOMPRESSED_R32G32B32,     // 32*3 bpp (3 channels - float)
    PIXELFORMAT_UNCOMPRESSED_R32G32B32A32,  // 32*4 bpp (4 channels - float)
    PIXELFORMAT_COMPRESSED_DXT1_RGB,        // 4 bpp (no alpha)
    PIXELFORMAT_COMPRESSED_DXT1_RGBA,       // 4 bpp (1 bit alpha)
    PIXELFORMAT_COMPRESSED_DXT3_RGBA,       // 8 bpp
    PIXELFORMAT_COMPRESSED_DXT5_RGBA,       // 8 bpp
    PIXELFORMAT_COMPRESSED_ETC1_RGB,        // 4 bpp
    PIXELFORMAT_COMPRESSED_ETC2_RGB,        // 4 bpp
    PIXELFORMAT_COMPRESSED_ETC2_EAC_RGBA,   // 8 bpp
    PIXELFORMAT_COMPRESSED_PVRT_RGB,        // 4 bpp
    PIXELFORMAT_COMPRESSED_PVRT_RGBA,       // 4 bpp
    PIXELFORMAT_COMPRESSED_ASTC_4x4_RGBA,   // 8 bpp
    PIXELFORMAT_COMPRESSED_ASTC_8x8_RGBA    // 2 bpp
} PixelFormat;

// Texture parameters: filter mode
// NOTE 1: Filtering considers mipmaps if available in the texture
// NOTE 2: Filter is accordingly set for minification and magnification
typedef enum {
    TEXTURE_FILTER_POINT = 0,               // No filter, just pixel approximation
    TEXTURE_FILTER_BILINEAR,                // Linear filtering
    TEXTURE_FILTER_TRILINEAR,               // Trilinear filtering (linear with mipmaps)
    TEXTURE_FILTER_ANISOTROPIC_4X,          // Anisotropic filtering 4x
    TEXTURE_FILTER_ANISOTROPIC_8X,          // Anisotropic filtering 8x
    TEXTURE_FILTER_ANISOTROPIC_16X,         // Anisotropic filtering 16x
} TextureFilter;

// Texture parameters: wrap mode
typedef enum {
    TEXTURE_WRAP_REPEAT = 0,                // Repeats texture in tiled mode
    TEXTURE_WRAP_CLAMP,                     // Clamps texture to edge pixel in tiled mode
    TEXTURE_WRAP_MIRROR_REPEAT,             // Mirrors and repeats the texture in tiled mode
    TEXTURE_WRAP_MIRROR_CLAMP               // Mirrors and clamps to border the texture in tiled mode
} TextureWrap;

// Cubemap layouts
typedef enum {
    CUBEMAP_LAYOUT_AUTO_DETECT = 0,         // Automatically detect layout type
    CUBEMAP_LAYOUT_LINE_VERTICAL,           // Layout is defined by a vertical line with faces
    CUBEMAP_LAYOUT_LINE_HORIZONTAL,         // Layout is defined by an horizontal line with faces
    CUBEMAP_LAYOUT_CROSS_THREE_BY_FOUR,     // Layout is defined by a 3x4 cross with cubemap faces
    CUBEMAP_LAYOUT_CROSS_FOUR_BY_THREE,     // Layout is defined by a 4x3 cross with cubemap faces
    CUBEMAP_LAYOUT_PANORAMA                 // Layout is defined by a panorama image (equirectangular map)
} CubemapLayout;

// Font type, defines generation method
typedef enum {
    FONT_DEFAULT = 0,               // Default font generation, anti-aliased
    FONT_BITMAP,                    // Bitmap font generation, no anti-aliasing
    FONT_SDF                        // SDF font generation, requires external shader
} FontType;

// Color blending modes (pre-defined)
typedef enum {
    BLEND_ALPHA = 0,                // Blend textures considering alpha (default)
    BLEND_ADDITIVE,                 // Blend textures adding colors
    BLEND_MULTIPLIED,               // Blend textures multiplying colors
    BLEND_ADD_COLORS,               // Blend textures adding colors (alternative)
    BLEND_SUBTRACT_COLORS,          // Blend textures subtracting colors (alternative)
    BLEND_ALPHA_PREMULTIPLY,        // Blend premultiplied textures considering alpha
    BLEND_CUSTOM,                   // Blend textures using custom src/dst factors (use rlSetBlendFactors())
    BLEND_CUSTOM_SEPARATE           // Blend textures using custom rgb/alpha separate src/dst factors (use rlSetBlendFactorsSeparate())
} BlendMode;

// Gesture
// NOTE: Provided as bit-wise flags to enable only desired gestures
typedef enum {
    GESTURE_NONE        = 0,        // No gesture
    GESTURE_TAP         = 1,        // Tap gesture
    GESTURE_DOUBLETAP   = 2,        // Double tap gesture
    GESTURE_HOLD        = 4,        // Hold gesture
    GESTURE_DRAG        = 8,        // Drag gesture
    GESTURE_SWIPE_RIGHT = 16,       // Swipe right gesture
    GESTURE_SWIPE_LEFT  = 32,       // Swipe left gesture
    GESTURE_SWIPE_UP    = 64,       // Swipe up gesture
    GESTURE_SWIPE_DOWN  = 128,      // Swipe down gesture
    GESTURE_PINCH_IN    = 256,      // Pinch in gesture
    GESTURE_PINCH_OUT   = 512       // Pinch out gesture
} Gesture;

// Camera system modes
typedef enum {
    CAMERA_CUSTOM = 0,              // Custom camera
    CAMERA_FREE,                    // Free camera
    CAMERA_ORBITAL,                 // Orbital camera
    CAMERA_FIRST_PERSON,            // First person camera
    CAMERA_THIRD_PERSON             // Third person camera
} CameraMode;

// Camera projection
typedef enum {
    CAMERA_PERSPECTIVE = 0,         // Perspective projection
    CAMERA_ORTHOGRAPHIC             // Orthographic projection
} CameraProjection;

// N-patch layout
typedef enum {
    NPATCH_NINE_PATCH = 0,          // Npatch layout: 3x3 tiles
    NPATCH_THREE_PATCH_VERTICAL,    // Npatch layout: 1x3 tiles
    NPATCH_THREE_PATCH_HORIZONTAL   // Npatch layout: 3x1 tiles
} NPatchLayout;

// Callbacks to hook some internal functions
// WARNING: This callbacks are intended for advance users
typedef void (*TraceLogCallback)(int logLevel, const char *text, va_list args);  // Logging: Redirect trace log messages
typedef unsigned char *(*LoadFileDataCallback)(const char *fileName, unsigned int *bytesRead);      // FileIO: Load binary data
typedef bool (*SaveFileDataCallback)(const char *fileName, void *data, unsigned int bytesToWrite);  // FileIO: Save binary data
typedef char *(*LoadFileTextCallback)(const char *fileName);            // FileIO: Load text data
typedef bool (*SaveFileTextCallback)(const char *fileName, char *text); // FileIO: Save text data

//------------------------------------------------------------------------------------
// Global Variables Definition
//------------------------------------------------------------------------------------
// It's lonely here...

//------------------------------------------------------------------------------------
// Window and Graphics Device Functions (Module: core)
//------------------------------------------------------------------------------------

#if defined(__cplusplus)
extern "C" {            // Prevents name mangling of functions
#endif

// Window-related functions
RLAPI void InitWindow(int width, int height, const char *title);  // Initialize window and OpenGL context
RLAPI bool WindowShouldClose(void);                               // Check if KEY_ESCAPE pressed or Close icon pressed
RLAPI void CloseWindow(void);                                     // Close window and unload OpenGL context
RLAPI bool IsWindowReady(void);                                   // Check if window has been initialized successfully
RLAPI bool IsWindowFullscreen(void);                              // Check if window is currently fullscreen
RLAPI bool IsWindowHidden(void);                                  // Check if window is currently hidden (only PLATFORM_DESKTOP)
RLAPI bool IsWindowMinimized(void);                               // Check if window is currently minimized (only PLATFORM_DESKTOP)
RLAPI bool IsWindowMaximized(void);                               // Check if window is currently maximized (only PLATFORM_DESKTOP)
RLAPI bool IsWindowFocused(void);                                 // Check if window is currently focused (only PLATFORM_DESKTOP)
RLAPI bool IsWindowResized(void);                                 // Check if window has been resized last frame
RLAPI bool IsWindowState(unsigned int flag);                      // Check if one specific window flag is enabled
RLAPI void SetWindowState(unsigned int flags);                    // Set window configuration state using flags (only PLATFORM_DESKTOP)
RLAPI void ClearWindowState(unsigned int flags);                  // Clear window configuration state flags
RLAPI void ToggleFullscreen(void);                                // Toggle window state: fullscreen/windowed (only PLATFORM_DESKTOP)
RLAPI void MaximizeWindow(void);                                  // Set window state: maximized, if resizable (only PLATFORM_DESKTOP)
RLAPI void MinimizeWindow(void);                                  // Set window state: minimized, if resizable (only PLATFORM_DESKTOP)
RLAPI void RestoreWindow(void);                                   // Set window state: not minimized/maximized (only PLATFORM_DESKTOP)
RLAPI void SetWindowIcon(Image image);                            // Set icon for window (only PLATFORM_DESKTOP)
RLAPI void SetWindowTitle(const char *title);                     // Set title for window (only PLATFORM_DESKTOP)
RLAPI void SetWindowPosition(int x, int y);                       // Set window position on screen (only PLATFORM_DESKTOP)
RLAPI void SetWindowMonitor(int monitor);                         // Set monitor for the current window (fullscreen mode)
RLAPI void SetWindowMinSize(int width, int height);               // Set window minimum dimensions (for FLAG_WINDOW_RESIZABLE)
RLAPI void SetWindowSize(int width, int height);                  // Set window dimensions
RLAPI void SetWindowOpacity(float opacity);                       // Set window opacity [0.0f..1.0f] (only PLATFORM_DESKTOP)
RLAPI void *GetWindowHandle(void);                                // Get native window handle
RLAPI int GetScreenWidth(void);                                   // Get current screen width
RLAPI int GetScreenHeight(void);                                  // Get current screen height
RLAPI int GetRenderWidth(void);                                   // Get current render width (it considers HiDPI)
RLAPI int GetRenderHeight(void);                                  // Get current render height (it considers HiDPI)
RLAPI int GetMonitorCount(void);                                  // Get number of connected monitors
RLAPI int GetCurrentMonitor(void);                                // Get current connected monitor
RLAPI Vector2 GetMonitorPosition(int monitor);                    // Get specified monitor position
RLAPI int GetMonitorWidth(int monitor);                           // Get specified monitor width (current video mode used by monitor)
RLAPI int GetMonitorHeight(int monitor);                          // Get specified monitor height (current video mode used by monitor)
RLAPI int GetMonitorPhysicalWidth(int monitor);                   // Get specified monitor physical width in millimetres
RLAPI int GetMonitorPhysicalHeight(int monitor);                  // Get specified monitor physical height in millimetres
RLAPI int GetMonitorRefreshRate(int monitor);                     // Get specified monitor refresh rate
RLAPI Vector2 GetWindowPosition(void);                            // Get window position XY on monitor
RLAPI Vector2 GetWindowScaleDPI(void);                            // Get window scale DPI factor
RLAPI const char *GetMonitorName(int monitor);                    // Get the human-readable, UTF-8 encoded name of the primary monitor
RLAPI void SetClipboardText(const char *text);                    // Set clipboard text content
RLAPI const char *GetClipboardText(void);                         // Get clipboard text content
RLAPI void EnableEventWaiting(void);                              // Enable waiting for events on EndDrawing(), no automatic event polling
RLAPI void DisableEventWaiting(void);                             // Disable waiting for events on EndDrawing(), automatic events polling

// Custom frame control functions
// NOTE: Those functions are intended for advance users that want full control over the frame processing
// By default EndDrawing() does this job: draws everything + SwapScreenBuffer() + manage frame timing + PollInputEvents()
// To avoid that behaviour and control frame processes manually, enable in config.h: SUPPORT_CUSTOM_FRAME_CONTROL
RLAPI void SwapScreenBuffer(void);                                // Swap back buffer with front buffer (screen drawing)
RLAPI void PollInputEvents(void);                                 // Register all input events
RLAPI void WaitTime(double seconds);                              // Wait for some time (halt program execution)

// Cursor-related functions
RLAPI void ShowCursor(void);                                      // Shows cursor
RLAPI void HideCursor(void);                                      // Hides cursor
RLAPI bool IsCursorHidden(void);                                  // Check if cursor is not visible
RLAPI void EnableCursor(void);                                    // Enables cursor (unlock cursor)
RLAPI void DisableCursor(void);                                   // Disables cursor (lock cursor)
RLAPI bool IsCursorOnScreen(void);                                // Check if cursor is on the screen

// Drawing-related functions
RLAPI void ClearBackground(Color color);                          // Set background color (framebuffer clear color)
RLAPI void BeginDrawing(void);                                    // Setup canvas (framebuffer) to start drawing
RLAPI void EndDrawing(void);                                      // End canvas drawing and swap buffers (double buffering)
RLAPI void BeginMode2D(Camera2D camera);                          // Begin 2D mode with custom camera (2D)
RLAPI void EndMode2D(void);                                       // Ends 2D mode with custom camera
RLAPI void BeginMode3D(Camera3D camera);                          // Begin 3D mode with custom camera (3D)
RLAPI void EndMode3D(void);                                       // Ends 3D mode and returns to default 2D orthographic mode
RLAPI void BeginTextureMode(RenderTexture2D target);              // Begin drawing to render texture
RLAPI void EndTextureMode(void);                                  // Ends drawing to render texture
RLAPI void BeginShaderMode(Shader shader);                        // Begin custom shader drawing
RLAPI void EndShaderMode(void);                                   // End custom shader drawing (use default shader)
RLAPI void BeginBlendMode(int mode);                              // Begin blending mode (alpha, additive, multiplied, subtract, custom)
RLAPI void EndBlendMode(void);                                    // End blending mode (reset to default: alpha blending)
RLAPI void BeginScissorMode(int x, int y, int width, int height); // Begin scissor mode (define screen area for following drawing)
RLAPI void EndScissorMode(void);                                  // End scissor mode
RLAPI void BeginVrStereoMode(VrStereoConfig config);              // Begin stereo rendering (requires VR simulator)
RLAPI void EndVrStereoMode(void);                                 // End stereo rendering (requires VR simulator)

// VR stereo config functions for VR simulator
RLAPI VrStereoConfig LoadVrStereoConfig(VrDeviceInfo device);     // Load VR stereo config for VR simulator device parameters
RLAPI void UnloadVrStereoConfig(VrStereoConfig config);           // Unload VR stereo config

// Shader management functions
// NOTE: Shader functionality is not available on OpenGL 1.1
RLAPI Shader LoadShader(const char *vsFileName, const char *fsFileName);   // Load shader from files and bind default locations
RLAPI Shader LoadShaderFromMemory(const char *vsCode, const char *fsCode); // Load shader from code strings and bind default locations
RLAPI bool IsShaderReady(Shader shader);                                   // Check if a shader is ready
RLAPI int GetShaderLocation(Shader shader, const char *uniformName);       // Get shader uniform location
RLAPI int GetShaderLocationAttrib(Shader shader, const char *attribName);  // Get shader attribute location
RLAPI void SetShaderValue(Shader shader, int locIndex, const void *value, int uniformType);               // Set shader uniform value
RLAPI void SetShaderValueV(Shader shader, int locIndex, const void *value, int uniformType, int count);   // Set shader uniform value vector
RLAPI void SetShaderValueMatrix(Shader shader, int locIndex, Matrix mat);         // Set shader uniform value (matrix 4x4)
RLAPI void SetShaderValueTexture(Shader shader, int locIndex, Texture2D texture); // Set shader uniform value for texture (sampler2d)
RLAPI void UnloadShader(Shader shader);                                    // Unload shader from GPU memory (VRAM)

// Screen-space-related functions
RLAPI Ray GetMouseRay(Vector2 mousePosition, Camera camera);      // Get a ray trace from mouse position
RLAPI Matrix GetCameraMatrix(Camera camera);                      // Get camera transform matrix (view matrix)
RLAPI Matrix GetCameraMatrix2D(Camera2D camera);                  // Get camera 2d transform matrix
RLAPI Vector2 GetWorldToScreen(Vector3 position, Camera camera);  // Get the screen space position for a 3d world space position
RLAPI Vector2 GetScreenToWorld2D(Vector2 position, Camera2D camera); // Get the world space position for a 2d camera screen space position
RLAPI Vector2 GetWorldToScreenEx(Vector3 position, Camera camera, int width, int height); // Get size position for a 3d world space position
RLAPI Vector2 GetWorldToScreen2D(Vector2 position, Camera2D camera); // Get the screen space position for a 2d camera world space position

// Timing-related functions
RLAPI void SetTargetFPS(int fps);                                 // Set target FPS (maximum)
RLAPI int GetFPS(void);                                           // Get current FPS
RLAPI float GetFrameTime(void);                                   // Get time in seconds for last frame drawn (delta time)
RLAPI double GetTime(void);                                       // Get elapsed time in seconds since InitWindow()

// Misc. functions
RLAPI int GetRandomValue(int min, int max);                       // Get a random value between min and max (both included)
RLAPI void SetRandomSeed(unsigned int seed);                      // Set the seed for the random number generator
RLAPI void TakeScreenshot(const char *fileName);                  // Takes a screenshot of current screen (filename extension defines format)
RLAPI void SetConfigFlags(unsigned int flags);                    // Setup init configuration flags (view FLAGS)

RLAPI void TraceLog(int logLevel, const char *text, ...);         // Show trace log messages (LOG_DEBUG, LOG_INFO, LOG_WARNING, LOG_ERROR...)
RLAPI void SetTraceLogLevel(int logLevel);                        // Set the current threshold (minimum) log level
RLAPI void *MemAlloc(unsigned int size);                          // Internal memory allocator
RLAPI void *MemRealloc(void *ptr, unsigned int size);             // Internal memory reallocator
RLAPI void MemFree(void *ptr);                                    // Internal memory free

RLAPI void OpenURL(const char *url);                              // Open URL with default system browser (if available)

// Set custom callbacks
// WARNING: Callbacks setup is intended for advance users
RLAPI void SetTraceLogCallback(TraceLogCallback callback);         // Set custom trace log
RLAPI void SetLoadFileDataCallback(LoadFileDataCallback callback); // Set custom file binary data loader
RLAPI void SetSaveFileDataCallback(SaveFileDataCallback callback); // Set custom file binary data saver
RLAPI void SetLoadFileTextCallback(LoadFileTextCallback callback); // Set custom file text data loader
RLAPI void SetSaveFileTextCallback(SaveFileTextCallback callback); // Set custom file text data saver

// Files management functions
RLAPI unsigned char *LoadFileData(const char *fileName, unsigned int *bytesRead);       // Load file data as byte array (read)
RLAPI void UnloadFileData(unsigned char *data);                   // Unload file data allocated by LoadFileData()
RLAPI bool SaveFileData(const char *fileName, void *data, unsigned int bytesToWrite);   // Save data to file from byte array (write), returns true on success
RLAPI bool ExportDataAsCode(const unsigned char *data, unsigned int size, const char *fileName); // Export data to code (.h), returns true on success
RLAPI char *LoadFileText(const char *fileName);                   // Load text data from file (read), returns a '\0' terminated string
RLAPI void UnloadFileText(char *text);                            // Unload file text data allocated by LoadFileText()
RLAPI bool SaveFileText(const char *fileName, char *text);        // Save text data to file (write), string must be '\0' terminated, returns true on success
RLAPI bool FileExists(const char *fileName);                      // Check if file exists
RLAPI bool DirectoryExists(const char *dirPath);                  // Check if a directory path exists
RLAPI bool IsFileExtension(const char *fileName, const char *ext); // Check file extension (including point: .png, .wav)
RLAPI int GetFileLength(const char *fileName);                    // Get file length in bytes (NOTE: GetFileSize() conflicts with windows.h)
RLAPI const char *GetFileExtension(const char *fileName);         // Get pointer to extension for a filename string (includes dot: '.png')
RLAPI const char *GetFileName(const char *filePath);              // Get pointer to filename for a path string
RLAPI const char *GetFileNameWithoutExt(const char *filePath);    // Get filename string without extension (uses static string)
RLAPI const char *GetDirectoryPath(const char *filePath);         // Get full path for a given fileName with path (uses static string)
RLAPI const char *GetPrevDirectoryPath(const char *dirPath);      // Get previous directory path for a given path (uses static string)
RLAPI const char *GetWorkingDirectory(void);                      // Get current working directory (uses static string)
RLAPI const char *GetApplicationDirectory(void);                  // Get the directory if the running application (uses static string)
RLAPI bool ChangeDirectory(const char *dir);                      // Change working directory, return true on success
RLAPI bool IsPathFile(const char *path);                          // Check if a given path is a file or a directory
RLAPI FilePathList LoadDirectoryFiles(const char *dirPath);       // Load directory filepaths
RLAPI FilePathList LoadDirectoryFilesEx(const char *basePath, const char *filter, bool scanSubdirs); // Load directory filepaths with extension filtering and recursive directory scan
RLAPI void UnloadDirectoryFiles(FilePathList files);              // Unload filepaths
RLAPI bool IsFileDropped(void);                                   // Check if a file has been dropped into window
RLAPI FilePathList LoadDroppedFiles(void);                        // Load dropped filepaths
RLAPI void UnloadDroppedFiles(FilePathList files);                // Unload dropped filepaths
RLAPI long GetFileModTime(const char *fileName);                  // Get file modification time (last write time)

// Compression/Encoding functionality
RLAPI unsigned char *CompressData(const unsigned char *data, int dataSize, int *compDataSize);        // Compress data (DEFLATE algorithm), memory must be MemFree()
RLAPI unsigned char *DecompressData(const unsigned char *compData, int compDataSize, int *dataSize);  // Decompress data (DEFLATE algorithm), memory must be MemFree()
RLAPI char *EncodeDataBase64(const unsigned char *data, int dataSize, int *outputSize);               // Encode data to Base64 string, memory must be MemFree()
RLAPI unsigned char *DecodeDataBase64(const unsigned char *data, int *outputSize);                    // Decode Base64 string data, memory must be MemFree()

//------------------------------------------------------------------------------------
// Input Handling Functions (Module: core)
//------------------------------------------------------------------------------------

// Input-related functions: keyboard
RLAPI bool IsKeyPressed(int key);                             // Check if a key has been pressed once
RLAPI bool IsKeyDown(int key);                                // Check if a key is being pressed
RLAPI bool IsKeyReleased(int key);                            // Check if a key has been released once
RLAPI bool IsKeyUp(int key);                                  // Check if a key is NOT being pressed
RLAPI void SetExitKey(int key);                               // Set a custom key to exit program (default is ESC)
RLAPI int GetKeyPressed(void);                                // Get key pressed (keycode), call it multiple times for keys queued, returns 0 when the queue is empty
RLAPI int GetCharPressed(void);                               // Get char pressed (unicode), call it multiple times for chars queued, returns 0 when the queue is empty

// Input-related functions: gamepads
RLAPI bool IsGamepadAvailable(int gamepad);                   // Check if a gamepad is available
RLAPI const char *GetGamepadName(int gamepad);                // Get gamepad internal name id
RLAPI bool IsGamepadButtonPressed(int gamepad, int button);   // Check if a gamepad button has been pressed once
RLAPI bool IsGamepadButtonDown(int gamepad, int button);      // Check if a gamepad button is being pressed
RLAPI bool IsGamepadButtonReleased(int gamepad, int button);  // Check if a gamepad button has been released once
RLAPI bool IsGamepadButtonUp(int gamepad, int button);        // Check if a gamepad button is NOT being pressed
RLAPI int GetGamepadButtonPressed(void);                      // Get the last gamepad button pressed
RLAPI int GetGamepadAxisCount(int gamepad);                   // Get gamepad axis count for a gamepad
RLAPI float GetGamepadAxisMovement(int gamepad, int axis);    // Get axis movement value for a gamepad axis
RLAPI int SetGamepadMappings(const char *mappings);           // Set internal gamepad mappings (SDL_GameControllerDB)

// Input-related functions: mouse
RLAPI bool IsMouseButtonPressed(int button);                  // Check if a mouse button has been pressed once
RLAPI bool IsMouseButtonDown(int button);                     // Check if a mouse button is being pressed
RLAPI bool IsMouseButtonReleased(int button);                 // Check if a mouse button has been released once
RLAPI bool IsMouseButtonUp(int button);                       // Check if a mouse button is NOT being pressed
RLAPI int GetMouseX(void);                                    // Get mouse position X
RLAPI int GetMouseY(void);                                    // Get mouse position Y
RLAPI Vector2 GetMousePosition(void);                         // Get mouse position XY
RLAPI Vector2 GetMouseDelta(void);                            // Get mouse delta between frames
RLAPI void SetMousePosition(int x, int y);                    // Set mouse position XY
RLAPI void SetMouseOffset(int offsetX, int offsetY);          // Set mouse offset
RLAPI void SetMouseScale(float scaleX, float scaleY);         // Set mouse scaling
RLAPI float GetMouseWheelMove(void);                          // Get mouse wheel movement for X or Y, whichever is larger
RLAPI Vector2 GetMouseWheelMoveV(void);                       // Get mouse wheel movement for both X and Y
RLAPI void SetMouseCursor(int cursor);                        // Set mouse cursor

// Input-related functions: touch
RLAPI int GetTouchX(void);                                    // Get touch position X for touch point 0 (relative to screen size)
RLAPI int GetTouchY(void);                                    // Get touch position Y for touch point 0 (relative to screen size)
RLAPI Vector2 GetTouchPosition(int index);                    // Get touch position XY for a touch point index (relative to screen size)
RLAPI int GetTouchPointId(int index);                         // Get touch point identifier for given index
RLAPI int GetTouchPointCount(void);                           // Get number of touch points

//------------------------------------------------------------------------------------
// Gestures and Touch Handling Functions (Module: rgestures)
//------------------------------------------------------------------------------------
RLAPI void SetGesturesEnabled(unsigned int flags);      // Enable a set of gestures using flags
RLAPI bool IsGestureDetected(int gesture);              // Check if a gesture have been detected
RLAPI int GetGestureDetected(void);                     // Get latest detected gesture
RLAPI float GetGestureHoldDuration(void);               // Get gesture hold time in milliseconds
RLAPI Vector2 GetGestureDragVector(void);               // Get gesture drag vector
RLAPI float GetGestureDragAngle(void);                  // Get gesture drag angle
RLAPI Vector2 GetGesturePinchVector(void);              // Get gesture pinch delta
RLAPI float GetGesturePinchAngle(void);                 // Get gesture pinch angle

//------------------------------------------------------------------------------------
// Camera System Functions (Module: rcamera)
//------------------------------------------------------------------------------------
RLAPI void UpdateCamera(Camera3D *camera, int mode);              // Update camera position for selected mode

//------------------------------------------------------------------------------------
// Basic Shapes Drawing Functions (Module: shapes)
//------------------------------------------------------------------------------------
// Set texture and rectangle to be used on shapes drawing
// NOTE: It can be useful when using basic shapes and one single font,
// defining a font char white rectangle would allow drawing everything in a single draw call
RLAPI void SetShapesTexture(Texture2D texture, Rectangle source);       // Set texture and rectangle to be used on shapes drawing

// Basic shapes drawing functions
RLAPI void DrawPixel(int posX, int posY, Color color);                                                   // Draw a pixel
RLAPI void DrawPixelV(Vector2 position, Color color);                                                    // Draw a pixel (Vector version)
RLAPI void DrawLine(int startPosX, int startPosY, int endPosX, int endPosY, Color color);                // Draw a line
RLAPI void DrawLineV(Vector2 startPos, Vector2 endPos, Color color);                                     // Draw a line (Vector version)
RLAPI void DrawLineEx(Vector2 startPos, Vector2 endPos, float thick, Color color);                       // Draw a line defining thickness
RLAPI void DrawLineBezier(Vector2 startPos, Vector2 endPos, float thick, Color color);                   // Draw a line using cubic-bezier curves in-out
RLAPI void DrawLineBezierQuad(Vector2 startPos, Vector2 endPos, Vector2 controlPos, float thick, Color color); // Draw line using quadratic bezier curves with a control point
RLAPI void DrawLineBezierCubic(Vector2 startPos, Vector2 endPos, Vector2 startControlPos, Vector2 endControlPos, float thick, Color color); // Draw line using cubic bezier curves with 2 control points
RLAPI void DrawLineStrip(Vector2 *points, int pointCount, Color color);                                  // Draw lines sequence
RLAPI void DrawCircle(int centerX, int centerY, float radius, Color color);                              // Draw a color-filled circle
RLAPI void DrawCircleSector(Vector2 center, float radius, float startAngle, float endAngle, int segments, Color color);      // Draw a piece of a circle
RLAPI void DrawCircleSectorLines(Vector2 center, float radius, float startAngle, float endAngle, int segments, Color color); // Draw circle sector outline
RLAPI void DrawCircleGradient(int centerX, int centerY, float radius, Color color1, Color color2);       // Draw a gradient-filled circle
RLAPI void DrawCircleV(Vector2 center, float radius, Color color);                                       // Draw a color-filled circle (Vector version)
RLAPI void DrawCircleLines(int centerX, int centerY, float radius, Color color);                         // Draw circle outline
RLAPI void DrawEllipse(int centerX, int centerY, float radiusH, float radiusV, Color color);             // Draw ellipse
RLAPI void DrawEllipseLines(int centerX, int centerY, float radiusH, float radiusV, Color color);        // Draw ellipse outline
RLAPI void DrawRing(Vector2 center, float innerRadius, float outerRadius, float startAngle, float endAngle, int segments, Color color); // Draw ring
RLAPI void DrawRingLines(Vector2 center, float innerRadius, float outerRadius, float startAngle, float endAngle, int segments, Color color);    // Draw ring outline
RLAPI void DrawRectangle(int posX, int posY, int width, int height, Color color);                        // Draw a color-filled rectangle
RLAPI void DrawRectangleV(Vector2 position, Vector2 size, Color color);                                  // Draw a color-filled rectangle (Vector version)
RLAPI void DrawRectangleRec(Rectangle rec, Color color);                                                 // Draw a color-filled rectangle
RLAPI void DrawRectanglePro(Rectangle rec, Vector2 origin, float rotation, Color color);                 // Draw a color-filled rectangle with pro parameters
RLAPI void DrawRectangleGradientV(int posX, int posY, int width, int height, Color color1, Color color2);// Draw a vertical-gradient-filled rectangle
RLAPI void DrawRectangleGradientH(int posX, int posY, int width, int height, Color color1, Color color2);// Draw a horizontal-gradient-filled rectangle
RLAPI void DrawRectangleGradientEx(Rectangle rec, Color col1, Color col2, Color col3, Color col4);       // Draw a gradient-filled rectangle with custom vertex colors
RLAPI void DrawRectangleLines(int posX, int posY, int width, int height, Color color);                   // Draw rectangle outline
RLAPI void DrawRectangleLinesEx(Rectangle rec, float lineThick, Color color);                            // Draw rectangle outline with extended parameters
RLAPI void DrawRectangleRounded(Rectangle rec, float roundness, int segments, Color color);              // Draw rectangle with rounded edges
RLAPI void DrawRectangleRoundedLines(Rectangle rec, float roundness, int segments, float lineThick, Color color); // Draw rectangle with rounded edges outline
RLAPI void DrawTriangle(Vector2 v1, Vector2 v2, Vector2 v3, Color color);                                // Draw a color-filled triangle (vertex in counter-clockwise order!)
RLAPI void DrawTriangleLines(Vector2 v1, Vector2 v2, Vector2 v3, Color color);                           // Draw triangle outline (vertex in counter-clockwise order!)
RLAPI void DrawTriangleFan(Vector2 *points, int pointCount, Color color);                                // Draw a triangle fan defined by points (first vertex is the center)
RLAPI void DrawTriangleStrip(Vector2 *points, int pointCount, Color color);                              // Draw a triangle strip defined by points
RLAPI void DrawPoly(Vector2 center, int sides, float radius, float rotation, Color color);               // Draw a regular polygon (Vector version)
RLAPI void DrawPolyLines(Vector2 center, int sides, float radius, float rotation, Color color);          // Draw a polygon outline of n sides
RLAPI void DrawPolyLinesEx(Vector2 center, int sides, float radius, float rotation, float lineThick, Color color); // Draw a polygon outline of n sides with extended parameters

// Basic shapes collision detection functions
RLAPI bool CheckCollisionRecs(Rectangle rec1, Rectangle rec2);                                           // Check collision between two rectangles
RLAPI bool CheckCollisionCircles(Vector2 center1, float radius1, Vector2 center2, float radius2);        // Check collision between two circles
RLAPI bool CheckCollisionCircleRec(Vector2 center, float radius, Rectangle rec);                         // Check collision between circle and rectangle
RLAPI bool CheckCollisionPointRec(Vector2 point, Rectangle rec);                                         // Check if point is inside rectangle
RLAPI bool CheckCollisionPointCircle(Vector2 point, Vector2 center, float radius);                       // Check if point is inside circle
RLAPI bool CheckCollisionPointTriangle(Vector2 point, Vector2 p1, Vector2 p2, Vector2 p3);               // Check if point is inside a triangle
RLAPI bool CheckCollisionPointPoly(Vector2 point, Vector2 *points, int pointCount);                      // Check if point is within a polygon described by array of vertices
RLAPI bool CheckCollisionLines(Vector2 startPos1, Vector2 endPos1, Vector2 startPos2, Vector2 endPos2, Vector2 *collisionPoint); // Check the collision between two lines defined by two points each, returns collision point by reference
RLAPI bool CheckCollisionPointLine(Vector2 point, Vector2 p1, Vector2 p2, int threshold);                // Check if point belongs to line created between two points [p1] and [p2] with defined margin in pixels [threshold]
RLAPI Rectangle GetCollisionRec(Rectangle rec1, Rectangle rec2);                                         // Get collision rectangle for two rectangles collision

//------------------------------------------------------------------------------------
// Texture Loading and Drawing Functions (Module: textures)
//------------------------------------------------------------------------------------

// Image loading functions
// NOTE: This functions do not require GPU access
RLAPI Image LoadImage(const char *fileName);                                                             // Load image from file into CPU memory (RAM)
RLAPI Image LoadImageRaw(const char *fileName, int width, int height, int format, int headerSize);       // Load image from RAW file data
RLAPI Image LoadImageAnim(const char *fileName, int *frames);                                            // Load image sequence from file (frames appended to image.data)
RLAPI Image LoadImageFromMemory(const char *fileType, const unsigned char *fileData, int dataSize);      // Load image from memory buffer, fileType refers to extension: i.e. '.png'
RLAPI Image LoadImageFromTexture(Texture2D texture);                                                     // Load image from GPU texture data
RLAPI Image LoadImageFromScreen(void);                                                                   // Load image from screen buffer and (screenshot)
RLAPI bool IsImageReady(Image image);                                                                    // Check if an image is ready
RLAPI void UnloadImage(Image image);                                                                     // Unload image from CPU memory (RAM)
RLAPI bool ExportImage(Image image, const char *fileName);                                               // Export image data to file, returns true on success
RLAPI bool ExportImageAsCode(Image image, const char *fileName);                                         // Export image as code file defining an array of bytes, returns true on success

// Image generation functions
RLAPI Image GenImageColor(int width, int height, Color color);                                           // Generate image: plain color
RLAPI Image GenImageGradientV(int width, int height, Color top, Color bottom);                           // Generate image: vertical gradient
RLAPI Image GenImageGradientH(int width, int height, Color left, Color right);                           // Generate image: horizontal gradient
RLAPI Image GenImageGradientRadial(int width, int height, float density, Color inner, Color outer);      // Generate image: radial gradient
RLAPI Image GenImageChecked(int width, int height, int checksX, int checksY, Color col1, Color col2);    // Generate image: checked
RLAPI Image GenImageWhiteNoise(int width, int height, float factor);                                     // Generate image: white noise
RLAPI Image GenImagePerlinNoise(int width, int height, int offsetX, int offsetY, float scale);           // Generate image: perlin noise
RLAPI Image GenImageCellular(int width, int height, int tileSize);                                       // Generate image: cellular algorithm, bigger tileSize means bigger cells
RLAPI Image GenImageText(int width, int height, const char *text);                                       // Generate image: grayscale image from text data

// Image manipulation functions
RLAPI Image ImageCopy(Image image);                                                                      // Create an image duplicate (useful for transformations)
RLAPI Image ImageFromImage(Image image, Rectangle rec);                                                  // Create an image from another image piece
RLAPI Image ImageText(const char *text, int fontSize, Color color);                                      // Create an image from text (default font)
RLAPI Image ImageTextEx(Font font, const char *text, float fontSize, float spacing, Color tint);         // Create an image from text (custom sprite font)
RLAPI void ImageFormat(Image *image, int newFormat);                                                     // Convert image data to desired format
RLAPI void ImageToPOT(Image *image, Color fill);                                                         // Convert image to POT (power-of-two)
RLAPI void ImageCrop(Image *image, Rectangle crop);                                                      // Crop an image to a defined rectangle
RLAPI void ImageAlphaCrop(Image *image, float threshold);                                                // Crop image depending on alpha value
RLAPI void ImageAlphaClear(Image *image, Color color, float threshold);                                  // Clear alpha channel to desired color
RLAPI void ImageAlphaMask(Image *image, Image alphaMask);                                                // Apply alpha mask to image
RLAPI void ImageAlphaPremultiply(Image *image);                                                          // Premultiply alpha channel
RLAPI void ImageBlurGaussian(Image *image, int blurSize);                                                // Apply Gaussian blur using a box blur approximation
RLAPI void ImageResize(Image *image, int newWidth, int newHeight);                                       // Resize image (Bicubic scaling algorithm)
RLAPI void ImageResizeNN(Image *image, int newWidth,int newHeight);                                      // Resize image (Nearest-Neighbor scaling algorithm)
RLAPI void ImageResizeCanvas(Image *image, int newWidth, int newHeight, int offsetX, int offsetY, Color fill);  // Resize canvas and fill with color
RLAPI void ImageMipmaps(Image *image);                                                                   // Compute all mipmap levels for a provided image
RLAPI void ImageDither(Image *image, int rBpp, int gBpp, int bBpp, int aBpp);                            // Dither image data to 16bpp or lower (Floyd-Steinberg dithering)
RLAPI void ImageFlipVertical(Image *image);                                                              // Flip image vertically
RLAPI void ImageFlipHorizontal(Image *image);                                                            // Flip image horizontally
RLAPI void ImageRotateCW(Image *image);                                                                  // Rotate image clockwise 90deg
RLAPI void ImageRotateCCW(Image *image);                                                                 // Rotate image counter-clockwise 90deg
RLAPI void ImageColorTint(Image *image, Color color);                                                    // Modify image color: tint
RLAPI void ImageColorInvert(Image *image);                                                               // Modify image color: invert
RLAPI void ImageColorGrayscale(Image *image);                                                            // Modify image color: grayscale
RLAPI void ImageColorContrast(Image *image, float contrast);                                             // Modify image color: contrast (-100 to 100)
RLAPI void ImageColorBrightness(Image *image, int brightness);                                           // Modify image color: brightness (-255 to 255)
RLAPI void ImageColorReplace(Image *image, Color color, Color replace);                                  // Modify image color: replace color
RLAPI Color *LoadImageColors(Image image);                                                               // Load color data from image as a Color array (RGBA - 32bit)
RLAPI Color *LoadImagePalette(Image image, int maxPaletteSize, int *colorCount);                         // Load colors palette from image as a Color array (RGBA - 32bit)
RLAPI void UnloadImageColors(Color *colors);                                                             // Unload color data loaded with LoadImageColors()
RLAPI void UnloadImagePalette(Color *colors);                                                            // Unload colors palette loaded with LoadImagePalette()
RLAPI Rectangle GetImageAlphaBorder(Image image, float threshold);                                       // Get image alpha border rectangle
RLAPI Color GetImageColor(Image image, int x, int y);                                                    // Get image pixel color at (x, y) position

// Image drawing functions
// NOTE: Image software-rendering functions (CPU)
RLAPI void ImageClearBackground(Image *dst, Color color);                                                // Clear image background with given color
RLAPI void ImageDrawPixel(Image *dst, int posX, int posY, Color color);                                  // Draw pixel within an image
RLAPI void ImageDrawPixelV(Image *dst, Vector2 position, Color color);                                   // Draw pixel within an image (Vector version)
RLAPI void ImageDrawLine(Image *dst, int startPosX, int startPosY, int endPosX, int endPosY, Color color); // Draw line within an image
RLAPI void ImageDrawLineV(Image *dst, Vector2 start, Vector2 end, Color color);                          // Draw line within an image (Vector version)
RLAPI void ImageDrawCircle(Image *dst, int centerX, int centerY, int radius, Color color);               // Draw a filled circle within an image
RLAPI void ImageDrawCircleV(Image *dst, Vector2 center, int radius, Color color);                        // Draw a filled circle within an image (Vector version)
RLAPI void ImageDrawCircleLines(Image *dst, int centerX, int centerY, int radius, Color color);          // Draw circle outline within an image
RLAPI void ImageDrawCircleLinesV(Image *dst, Vector2 center, int radius, Color color);                   // Draw circle outline within an image (Vector version)
RLAPI void ImageDrawRectangle(Image *dst, int posX, int posY, int width, int height, Color color);       // Draw rectangle within an image
RLAPI void ImageDrawRectangleV(Image *dst, Vector2 position, Vector2 size, Color color);                 // Draw rectangle within an image (Vector version)
RLAPI void ImageDrawRectangleRec(Image *dst, Rectangle rec, Color color);                                // Draw rectangle within an image
RLAPI void ImageDrawRectangleLines(Image *dst, Rectangle rec, int thick, Color color);                   // Draw rectangle lines within an image
RLAPI void ImageDraw(Image *dst, Image src, Rectangle srcRec, Rectangle dstRec, Color tint);             // Draw a source image within a destination image (tint applied to source)
RLAPI void ImageDrawText(Image *dst, const char *text, int posX, int posY, int fontSize, Color color);   // Draw text (using default font) within an image (destination)
RLAPI void ImageDrawTextEx(Image *dst, Font font, const char *text, Vector2 position, float fontSize, float spacing, Color tint); // Draw text (custom sprite font) within an image (destination)

// Texture loading functions
// NOTE: These functions require GPU access
RLAPI Texture2D LoadTexture(const char *fileName);                                                       // Load texture from file into GPU memory (VRAM)
RLAPI Texture2D LoadTextureFromImage(Image image);                                                       // Load texture from image data
RLAPI TextureCubemap LoadTextureCubemap(Image image, int layout);                                        // Load cubemap from image, multiple image cubemap layouts supported
RLAPI RenderTexture2D LoadRenderTexture(int width, int height);                                          // Load texture for rendering (framebuffer)
RLAPI bool IsTextureReady(Texture2D texture);                                                            // Check if a texture is ready
RLAPI void UnloadTexture(Texture2D texture);                                                             // Unload texture from GPU memory (VRAM)
RLAPI bool IsRenderTextureReady(RenderTexture2D target);                                                       // Check if a render texture is ready
RLAPI void UnloadRenderTexture(RenderTexture2D target);                                                  // Unload render texture from GPU memory (VRAM)
RLAPI void UpdateTexture(Texture2D texture, const void *pixels);                                         // Update GPU texture with new data
RLAPI void UpdateTextureRec(Texture2D texture, Rectangle rec, const void *pixels);                       // Update GPU texture rectangle with new data

// Texture configuration functions
RLAPI void GenTextureMipmaps(Texture2D *texture);                                                        // Generate GPU mipmaps for a texture
RLAPI void SetTextureFilter(Texture2D texture, int filter);                                              // Set texture scaling filter mode
RLAPI void SetTextureWrap(Texture2D texture, int wrap);                                                  // Set texture wrapping mode

// Texture drawing functions
RLAPI void DrawTexture(Texture2D texture, int posX, int posY, Color tint);                               // Draw a Texture2D
RLAPI void DrawTextureV(Texture2D texture, Vector2 position, Color tint);                                // Draw a Texture2D with position defined as Vector2
RLAPI void DrawTextureEx(Texture2D texture, Vector2 position, float rotation, float scale, Color tint);  // Draw a Texture2D with extended parameters
RLAPI void DrawTextureRec(Texture2D texture, Rectangle source, Vector2 position, Color tint);            // Draw a part of a texture defined by a rectangle
RLAPI void DrawTexturePro(Texture2D texture, Rectangle source, Rectangle dest, Vector2 origin, float rotation, Color tint); // Draw a part of a texture defined by a rectangle with 'pro' parameters
RLAPI void DrawTextureNPatch(Texture2D texture, NPatchInfo nPatchInfo, Rectangle dest, Vector2 origin, float rotation, Color tint); // Draws a texture (or part of it) that stretches or shrinks nicely

// Color/pixel related functions
RLAPI Color Fade(Color color, float alpha);                                 // Get color with alpha applied, alpha goes from 0.0f to 1.0f
RLAPI int ColorToInt(Color color);                                          // Get hexadecimal value for a Color
RLAPI Vector4 ColorNormalize(Color color);                                  // Get Color normalized as float [0..1]
RLAPI Color ColorFromNormalized(Vector4 normalized);                        // Get Color from normalized values [0..1]
RLAPI Vector3 ColorToHSV(Color color);                                      // Get HSV values for a Color, hue [0..360], saturation/value [0..1]
RLAPI Color ColorFromHSV(float hue, float saturation, float value);         // Get a Color from HSV values, hue [0..360], saturation/value [0..1]
RLAPI Color ColorTint(Color color, Color tint);                             // Get color multiplied with another color
RLAPI Color ColorBrightness(Color color, float factor);                     // Get color with brightness correction, brightness factor goes from -1.0f to 1.0f
RLAPI Color ColorContrast(Color color, float contrast);                     // Get color with contrast correction, contrast values between -1.0f and 1.0f
RLAPI Color ColorAlpha(Color color, float alpha);                           // Get color with alpha applied, alpha goes from 0.0f to 1.0f
RLAPI Color ColorAlphaBlend(Color dst, Color src, Color tint);              // Get src alpha-blended into dst color with tint
RLAPI Color GetColor(unsigned int hexValue);                                // Get Color structure from hexadecimal value
RLAPI Color GetPixelColor(void *srcPtr, int format);                        // Get Color from a source pixel pointer of certain format
RLAPI void SetPixelColor(void *dstPtr, Color color, int format);            // Set color formatted into destination pixel pointer
RLAPI int GetPixelDataSize(int width, int height, int format);              // Get pixel data size in bytes for certain format

//------------------------------------------------------------------------------------
// Font Loading and Text Drawing Functions (Module: text)
//------------------------------------------------------------------------------------

// Font loading/unloading functions
RLAPI Font GetFontDefault(void);                                                            // Get the default Font
RLAPI Font LoadFont(const char *fileName);                                                  // Load font from file into GPU memory (VRAM)
RLAPI Font LoadFontEx(const char *fileName, int fontSize, int *fontChars, int glyphCount);  // Load font from file with extended parameters, use NULL for fontChars and 0 for glyphCount to load the default character set
RLAPI Font LoadFontFromImage(Image image, Color key, int firstChar);                        // Load font from Image (XNA style)
RLAPI Font LoadFontFromMemory(const char *fileType, const unsigned char *fileData, int dataSize, int fontSize, int *fontChars, int glyphCount); // Load font from memory buffer, fileType refers to extension: i.e. '.ttf'
RLAPI bool IsFontReady(Font font);                                                          // Check if a font is ready
RLAPI GlyphInfo *LoadFontData(const unsigned char *fileData, int dataSize, int fontSize, int *fontChars, int glyphCount, int type); // Load font data for further use
RLAPI Image GenImageFontAtlas(const GlyphInfo *chars, Rectangle **recs, int glyphCount, int fontSize, int padding, int packMethod); // Generate image font atlas using chars info
RLAPI void UnloadFontData(GlyphInfo *chars, int glyphCount);                                // Unload font chars info data (RAM)
RLAPI void UnloadFont(Font font);                                                           // Unload font from GPU memory (VRAM)
RLAPI bool ExportFontAsCode(Font font, const char *fileName);                               // Export font as code file, returns true on success

// Text drawing functions
RLAPI void DrawFPS(int posX, int posY);                                                     // Draw current FPS
RLAPI void DrawText(const char *text, int posX, int posY, int fontSize, Color color);       // Draw text (using default font)
RLAPI void DrawTextEx(Font font, const char *text, Vector2 position, float fontSize, float spacing, Color tint); // Draw text using font and additional parameters
RLAPI void DrawTextPro(Font font, const char *text, Vector2 position, Vector2 origin, float rotation, float fontSize, float spacing, Color tint); // Draw text using Font and pro parameters (rotation)
RLAPI void DrawTextCodepoint(Font font, int codepoint, Vector2 position, float fontSize, Color tint); // Draw one character (codepoint)
RLAPI void DrawTextCodepoints(Font font, const int *codepoints, int count, Vector2 position, float fontSize, float spacing, Color tint); // Draw multiple character (codepoint)

// Text font info functions
RLAPI int MeasureText(const char *text, int fontSize);                                      // Measure string width for default font
RLAPI Vector2 MeasureTextEx(Font font, const char *text, float fontSize, float spacing);    // Measure string size for Font
RLAPI int GetGlyphIndex(Font font, int codepoint);                                          // Get glyph index position in font for a codepoint (unicode character), fallback to '?' if not found
RLAPI GlyphInfo GetGlyphInfo(Font font, int codepoint);                                     // Get glyph font info data for a codepoint (unicode character), fallback to '?' if not found
RLAPI Rectangle GetGlyphAtlasRec(Font font, int codepoint);                                 // Get glyph rectangle in font atlas for a codepoint (unicode character), fallback to '?' if not found

// Text codepoints management functions (unicode characters)
RLAPI char *LoadUTF8(const int *codepoints, int length);                // Load UTF-8 text encoded from codepoints array
RLAPI void UnloadUTF8(char *text);                                      // Unload UTF-8 text encoded from codepoints array
RLAPI int *LoadCodepoints(const char *text, int *count);                // Load all codepoints from a UTF-8 text string, codepoints count returned by parameter
RLAPI void UnloadCodepoints(int *codepoints);                           // Unload codepoints data from memory
RLAPI int GetCodepointCount(const char *text);                          // Get total number of codepoints in a UTF-8 encoded string
RLAPI int GetCodepoint(const char *text, int *codepointSize);           // Get next codepoint in a UTF-8 encoded string, 0x3f('?') is returned on failure
RLAPI int GetCodepointNext(const char *text, int *codepointSize);       // Get next codepoint in a UTF-8 encoded string, 0x3f('?') is returned on failure
RLAPI int GetCodepointPrevious(const char *text, int *codepointSize);   // Get previous codepoint in a UTF-8 encoded string, 0x3f('?') is returned on failure
RLAPI const char *CodepointToUTF8(int codepoint, int *utf8Size);        // Encode one codepoint into UTF-8 byte array (array length returned as parameter)

// Text strings management functions (no UTF-8 strings, only byte chars)
// NOTE: Some strings allocate memory internally for returned strings, just be careful!
RLAPI int TextCopy(char *dst, const char *src);                                             // Copy one string to another, returns bytes copied
RLAPI bool TextIsEqual(const char *text1, const char *text2);                               // Check if two text string are equal
RLAPI unsigned int TextLength(const char *text);                                            // Get text length, checks for '\0' ending
RLAPI const char *TextFormat(const char *text, ...);                                        // Text formatting with variables (sprintf() style)
RLAPI const char *TextSubtext(const char *text, int position, int length);                  // Get a piece of a text string
RLAPI char *TextReplace(char *text, const char *replace, const char *by);                   // Replace text string (WARNING: memory must be freed!)
RLAPI char *TextInsert(const char *text, const char *insert, int position);                 // Insert text in a position (WARNING: memory must be freed!)
RLAPI const char *TextJoin(const char **textList, int count, const char *delimiter);        // Join text strings with delimiter
RLAPI const char **TextSplit(const char *text, char delimiter, int *count);                 // Split text into multiple strings
RLAPI void TextAppend(char *text, const char *append, int *position);                       // Append text at specific position and move cursor!
RLAPI int TextFindIndex(const char *text, const char *find);                                // Find first text occurrence within a string
RLAPI const char *TextToUpper(const char *text);                      // Get upper case version of provided string
RLAPI const char *TextToLower(const char *text);                      // Get lower case version of provided string
RLAPI const char *TextToPascal(const char *text);                     // Get Pascal case notation version of provided string
RLAPI int TextToInteger(const char *text);                            // Get integer value from text (negative values not supported)

//------------------------------------------------------------------------------------
// Basic 3d Shapes Drawing Functions (Module: models)
//------------------------------------------------------------------------------------

// Basic geometric 3D shapes drawing functions
RLAPI void DrawLine3D(Vector3 startPos, Vector3 endPos, Color color);                                    // Draw a line in 3D world space
RLAPI void DrawPoint3D(Vector3 position, Color color);                                                   // Draw a point in 3D space, actually a small line
RLAPI void DrawCircle3D(Vector3 center, float radius, Vector3 rotationAxis, float rotationAngle, Color color); // Draw a circle in 3D world space
RLAPI void DrawTriangle3D(Vector3 v1, Vector3 v2, Vector3 v3, Color color);                              // Draw a color-filled triangle (vertex in counter-clockwise order!)
RLAPI void DrawTriangleStrip3D(Vector3 *points, int pointCount, Color color);                            // Draw a triangle strip defined by points
RLAPI void DrawCube(Vector3 position, float width, float height, float length, Color color);             // Draw cube
RLAPI void DrawCubeV(Vector3 position, Vector3 size, Color color);                                       // Draw cube (Vector version)
RLAPI void DrawCubeWires(Vector3 position, float width, float height, float length, Color color);        // Draw cube wires
RLAPI void DrawCubeWiresV(Vector3 position, Vector3 size, Color color);                                  // Draw cube wires (Vector version)
RLAPI void DrawSphere(Vector3 centerPos, float radius, Color color);                                     // Draw sphere
RLAPI void DrawSphereEx(Vector3 centerPos, float radius, int rings, int slices, Color color);            // Draw sphere with extended parameters
RLAPI void DrawSphereWires(Vector3 centerPos, float radius, int rings, int slices, Color color);         // Draw sphere wires
RLAPI void DrawCylinder(Vector3 position, float radiusTop, float radiusBottom, float height, int slices, Color color); // Draw a cylinder/cone
RLAPI void DrawCylinderEx(Vector3 startPos, Vector3 endPos, float startRadius, float endRadius, int sides, Color color); // Draw a cylinder with base at startPos and top at endPos
RLAPI void DrawCylinderWires(Vector3 position, float radiusTop, float radiusBottom, float height, int slices, Color color); // Draw a cylinder/cone wires
RLAPI void DrawCylinderWiresEx(Vector3 startPos, Vector3 endPos, float startRadius, float endRadius, int sides, Color color); // Draw a cylinder wires with base at startPos and top at endPos
RLAPI void DrawCapsule(Vector3 startPos, Vector3 endPos, float radius, int slices, int rings, Color color); // Draw a capsule with the center of its sphere caps at startPos and endPos
RLAPI void DrawCapsuleWires(Vector3 startPos, Vector3 endPos, float radius, int slices, int rings, Color color); // Draw capsule wireframe with the center of its sphere caps at startPos and endPos
RLAPI void DrawPlane(Vector3 centerPos, Vector2 size, Color color);                                      // Draw a plane XZ
RLAPI void DrawRay(Ray ray, Color color);                                                                // Draw a ray line
RLAPI void DrawGrid(int slices, float spacing);                                                          // Draw a grid (centered at (0, 0, 0))

//------------------------------------------------------------------------------------
// Model 3d Loading and Drawing Functions (Module: models)
//------------------------------------------------------------------------------------

// Model management functions
RLAPI Model LoadModel(const char *fileName);                                                // Load model from files (meshes and materials)
RLAPI Model LoadModelFromMesh(Mesh mesh);                                                   // Load model from generated mesh (default material)
RLAPI bool IsModelReady(Model model);                                                       // Check if a model is ready
RLAPI void UnloadModel(Model model);                                                        // Unload model (including meshes) from memory (RAM and/or VRAM)
RLAPI void UnloadModelKeepMeshes(Model model);                                              // Unload model (but not meshes) from memory (RAM and/or VRAM)
RLAPI BoundingBox GetModelBoundingBox(Model model);                                         // Compute model bounding box limits (considers all meshes)

// Model drawing functions
RLAPI void DrawModel(Model model, Vector3 position, float scale, Color tint);               // Draw a model (with texture if set)
RLAPI void DrawModelEx(Model model, Vector3 position, Vector3 rotationAxis, float rotationAngle, Vector3 scale, Color tint); // Draw a model with extended parameters
RLAPI void DrawModelWires(Model model, Vector3 position, float scale, Color tint);          // Draw a model wires (with texture if set)
RLAPI void DrawModelWiresEx(Model model, Vector3 position, Vector3 rotationAxis, float rotationAngle, Vector3 scale, Color tint); // Draw a model wires (with texture if set) with extended parameters
RLAPI void DrawBoundingBox(BoundingBox box, Color color);                                   // Draw bounding box (wires)
RLAPI void DrawBillboard(Camera camera, Texture2D texture, Vector3 position, float size, Color tint);   // Draw a billboard texture
RLAPI void DrawBillboardRec(Camera camera, Texture2D texture, Rectangle source, Vector3 position, Vector2 size, Color tint); // Draw a billboard texture defined by source
RLAPI void DrawBillboardPro(Camera camera, Texture2D texture, Rectangle source, Vector3 position, Vector3 up, Vector2 size, Vector2 origin, float rotation, Color tint); // Draw a billboard texture defined by source and rotation

// Mesh management functions
RLAPI void UploadMesh(Mesh *mesh, bool dynamic);                                            // Upload mesh vertex data in GPU and provide VAO/VBO ids
RLAPI void UpdateMeshBuffer(Mesh mesh, int index, const void *data, int dataSize, int offset); // Update mesh vertex data in GPU for a specific buffer index
RLAPI void UnloadMesh(Mesh mesh);                                                           // Unload mesh data from CPU and GPU
RLAPI void DrawMesh(Mesh mesh, Material material, Matrix transform);                        // Draw a 3d mesh with material and transform
RLAPI void DrawMeshInstanced(Mesh mesh, Material material, const Matrix *transforms, int instances); // Draw multiple mesh instances with material and different transforms
RLAPI bool ExportMesh(Mesh mesh, const char *fileName);                                     // Export mesh data to file, returns true on success
RLAPI BoundingBox GetMeshBoundingBox(Mesh mesh);                                            // Compute mesh bounding box limits
RLAPI void GenMeshTangents(Mesh *mesh);                                                     // Compute mesh tangents

// Mesh generation functions
RLAPI Mesh GenMeshPoly(int sides, float radius);                                            // Generate polygonal mesh
RLAPI Mesh GenMeshPlane(float width, float length, int resX, int resZ);                     // Generate plane mesh (with subdivisions)
RLAPI Mesh GenMeshCube(float width, float height, float length);                            // Generate cuboid mesh
RLAPI Mesh GenMeshSphere(float radius, int rings, int slices);                              // Generate sphere mesh (standard sphere)
RLAPI Mesh GenMeshHemiSphere(float radius, int rings, int slices);                          // Generate half-sphere mesh (no bottom cap)
RLAPI Mesh GenMeshCylinder(float radius, float height, int slices);                         // Generate cylinder mesh
RLAPI Mesh GenMeshCone(float radius, float height, int slices);                             // Generate cone/pyramid mesh
RLAPI Mesh GenMeshTorus(float radius, float size, int radSeg, int sides);                   // Generate torus mesh
RLAPI Mesh GenMeshKnot(float radius, float size, int radSeg, int sides);                    // Generate trefoil knot mesh
RLAPI Mesh GenMeshHeightmap(Image heightmap, Vector3 size);                                 // Generate heightmap mesh from image data
RLAPI Mesh GenMeshCubicmap(Image cubicmap, Vector3 cubeSize);                               // Generate cubes-based map mesh from image data

// Material loading/unloading functions
RLAPI Material *LoadMaterials(const char *fileName, int *materialCount);                    // Load materials from model file
RLAPI Material LoadMaterialDefault(void);                                                   // Load default material (Supports: DIFFUSE, SPECULAR, NORMAL maps)
RLAPI bool IsMaterialReady(Material material);                                              // Check if a material is ready
RLAPI void UnloadMaterial(Material material);                                               // Unload material from GPU memory (VRAM)
RLAPI void SetMaterialTexture(Material *material, int mapType, Texture2D texture);          // Set texture for a material map type (MATERIAL_MAP_DIFFUSE, MATERIAL_MAP_SPECULAR...)
RLAPI void SetModelMeshMaterial(Model *model, int meshId, int materialId);                  // Set material for a mesh

// Model animations loading/unloading functions
RLAPI ModelAnimation *LoadModelAnimations(const char *fileName, unsigned int *animCount);   // Load model animations from file
RLAPI void UpdateModelAnimation(Model model, ModelAnimation anim, int frame);               // Update model animation pose
RLAPI void UnloadModelAnimation(ModelAnimation anim);                                       // Unload animation data
RLAPI void UnloadModelAnimations(ModelAnimation *animations, unsigned int count);           // Unload animation array data
RLAPI bool IsModelAnimationValid(Model model, ModelAnimation anim);                         // Check model animation skeleton match

// Collision detection functions
RLAPI bool CheckCollisionSpheres(Vector3 center1, float radius1, Vector3 center2, float radius2);   // Check collision between two spheres
RLAPI bool CheckCollisionBoxes(BoundingBox box1, BoundingBox box2);                                 // Check collision between two bounding boxes
RLAPI bool CheckCollisionBoxSphere(BoundingBox box, Vector3 center, float radius);                  // Check collision between box and sphere
RLAPI RayCollision GetRayCollisionSphere(Ray ray, Vector3 center, float radius);                    // Get collision info between ray and sphere
RLAPI RayCollision GetRayCollisionBox(Ray ray, BoundingBox box);                                    // Get collision info between ray and box
RLAPI RayCollision GetRayCollisionMesh(Ray ray, Mesh mesh, Matrix transform);                       // Get collision info between ray and mesh
RLAPI RayCollision GetRayCollisionTriangle(Ray ray, Vector3 p1, Vector3 p2, Vector3 p3);            // Get collision info between ray and triangle
RLAPI RayCollision GetRayCollisionQuad(Ray ray, Vector3 p1, Vector3 p2, Vector3 p3, Vector3 p4);    // Get collision info between ray and quad

//------------------------------------------------------------------------------------
// Audio Loading and Playing Functions (Module: audio)
//------------------------------------------------------------------------------------
typedef void (*AudioCallback)(void *bufferData, unsigned int frames);

// Audio device management functions
RLAPI void InitAudioDevice(void);                                     // Initialize audio device and context
RLAPI void CloseAudioDevice(void);                                    // Close the audio device and context
RLAPI bool IsAudioDeviceReady(void);                                  // Check if audio device has been initialized successfully
RLAPI void SetMasterVolume(float volume);                             // Set master volume (listener)

// Wave/Sound loading/unloading functions
RLAPI Wave LoadWave(const char *fileName);                            // Load wave data from file
RLAPI Wave LoadWaveFromMemory(const char *fileType, const unsigned char *fileData, int dataSize); // Load wave from memory buffer, fileType refers to extension: i.e. '.wav'
RLAPI bool IsWaveReady(Wave wave);                                    // Checks if wave data is ready
RLAPI Sound LoadSound(const char *fileName);                          // Load sound from file
RLAPI Sound LoadSoundFromWave(Wave wave);                             // Load sound from wave data
RLAPI bool IsSoundReady(Sound sound);                                 // Checks if a sound is ready
RLAPI void UpdateSound(Sound sound, const void *data, int sampleCount); // Update sound buffer with new data
RLAPI void UnloadWave(Wave wave);                                     // Unload wave data
RLAPI void UnloadSound(Sound sound);                                  // Unload sound
RLAPI bool ExportWave(Wave wave, const char *fileName);               // Export wave data to file, returns true on success
RLAPI bool ExportWaveAsCode(Wave wave, const char *fileName);         // Export wave sample data to code (.h), returns true on success

// Wave/Sound management functions
RLAPI void PlaySound(Sound sound);                                    // Play a sound
RLAPI void StopSound(Sound sound);                                    // Stop playing a sound
RLAPI void PauseSound(Sound sound);                                   // Pause a sound
RLAPI void ResumeSound(Sound sound);                                  // Resume a paused sound
RLAPI void PlaySoundMulti(Sound sound);                               // Play a sound (using multichannel buffer pool)
RLAPI void StopSoundMulti(void);                                      // Stop any sound playing (using multichannel buffer pool)
RLAPI int GetSoundsPlaying(void);                                     // Get number of sounds playing in the multichannel
RLAPI bool IsSoundPlaying(Sound sound);                               // Check if a sound is currently playing
RLAPI void SetSoundVolume(Sound sound, float volume);                 // Set volume for a sound (1.0 is max level)
RLAPI void SetSoundPitch(Sound sound, float pitch);                   // Set pitch for a sound (1.0 is base level)
RLAPI void SetSoundPan(Sound sound, float pan);                       // Set pan for a sound (0.5 is center)
RLAPI Wave WaveCopy(Wave wave);                                       // Copy a wave to a new wave
RLAPI void WaveCrop(Wave *wave, int initSample, int finalSample);     // Crop a wave to defined samples range
RLAPI void WaveFormat(Wave *wave, int sampleRate, int sampleSize, int channels); // Convert wave data to desired format
RLAPI float *LoadWaveSamples(Wave wave);                              // Load samples data from wave as a 32bit float data array
RLAPI void UnloadWaveSamples(float *samples);                         // Unload samples data loaded with LoadWaveSamples()

// Music management functions
RLAPI Music LoadMusicStream(const char *fileName);                    // Load music stream from file
RLAPI Music LoadMusicStreamFromMemory(const char *fileType, const unsigned char *data, int dataSize); // Load music stream from data
RLAPI bool IsMusicReady(Music music);                                 // Checks if a music stream is ready
RLAPI void UnloadMusicStream(Music music);                            // Unload music stream
RLAPI void PlayMusicStream(Music music);                              // Start music playing
RLAPI bool IsMusicStreamPlaying(Music music);                         // Check if music is playing
RLAPI void UpdateMusicStream(Music music);                            // Updates buffers for music streaming
RLAPI void StopMusicStream(Music music);                              // Stop music playing
RLAPI void PauseMusicStream(Music music);                             // Pause music playing
RLAPI void ResumeMusicStream(Music music);                            // Resume playing paused music
RLAPI void SeekMusicStream(Music music, float position);              // Seek music to a position (in seconds)
RLAPI void SetMusicVolume(Music music, float volume);                 // Set volume for music (1.0 is max level)
RLAPI void SetMusicPitch(Music music, float pitch);                   // Set pitch for a music (1.0 is base level)
RLAPI void SetMusicPan(Music music, float pan);                       // Set pan for a music (0.5 is center)
RLAPI float GetMusicTimeLength(Music music);                          // Get music time length (in seconds)
RLAPI float GetMusicTimePlayed(Music music);                          // Get current music time played (in seconds)

// AudioStream management functions
RLAPI AudioStream LoadAudioStream(unsigned int sampleRate, unsigned int sampleSize, unsigned int channels); // Load audio stream (to stream raw audio pcm data)
RLAPI bool IsAudioStreamReady(AudioStream stream);                    // Checks if an audio stream is ready
RLAPI void UnloadAudioStream(AudioStream stream);                     // Unload audio stream and free memory
RLAPI void UpdateAudioStream(AudioStream stream, const void *data, int frameCount); // Update audio stream buffers with data
RLAPI bool IsAudioStreamProcessed(AudioStream stream);                // Check if any audio stream buffers requires refill
RLAPI void PlayAudioStream(AudioStream stream);                       // Play audio stream
RLAPI void PauseAudioStream(AudioStream stream);                      // Pause audio stream
RLAPI void ResumeAudioStream(AudioStream stream);                     // Resume audio stream
RLAPI bool IsAudioStreamPlaying(AudioStream stream);                  // Check if audio stream is playing
RLAPI void StopAudioStream(AudioStream stream);                       // Stop audio stream
RLAPI void SetAudioStreamVolume(AudioStream stream, float volume);    // Set volume for audio stream (1.0 is max level)
RLAPI void SetAudioStreamPitch(AudioStream stream, float pitch);      // Set pitch for audio stream (1.0 is base level)
RLAPI void SetAudioStreamPan(AudioStream stream, float pan);          // Set pan for audio stream (0.5 is centered)
RLAPI void SetAudioStreamBufferSizeDefault(int size);                 // Default size for new audio streams
RLAPI void SetAudioStreamCallback(AudioStream stream, AudioCallback callback);  // Audio thread callback to request new data

RLAPI void AttachAudioStreamProcessor(AudioStream stream, AudioCallback processor); // Attach audio stream processor to stream
RLAPI void DetachAudioStreamProcessor(AudioStream stream, AudioCallback processor); // Detach audio stream processor from stream

#if defined(__cplusplus)
}
#endif

#endif // RAYLIB_H<|MERGE_RESOLUTION|>--- conflicted
+++ resolved
@@ -307,15 +307,9 @@
 typedef struct Camera3D {
     Vector3 position;       // Camera position
     Vector3 target;         // Camera target it looks-at
-<<<<<<< HEAD
-    Vector3 up;             // Camera up vector (rotation around the view axis)
-    float fovy;             // Camera field-of-view apperture in Y (degrees) in perspective, used as near plane width in orthographic
-=======
     Vector3 up;             // Camera up vector (rotation over its axis)
     float fovy;             // Camera field-of-view aperture in Y (degrees) in perspective, used as near plane width in orthographic
->>>>>>> d827a65e
     int projection;         // Camera projection: CAMERA_PERSPECTIVE or CAMERA_ORTHOGRAPHIC
-    int swingCounter;       // Camera view-bobbing. Set to 0 to deactivate.
 } Camera3D;
 
 typedef Camera3D Camera;    // Camera type fallback, defaults to Camera3D
