## raylib bindings

Some people ported raylib to other languages in form of bindings or wrappers to the library.

Here it is a list with the ones I'm aware of:

|  name              | raylib version | language  | repo                                                                 |
|:------------------:|:-------------: | :--------:|----------------------------------------------------------------------|
| raylib             | **3.1-dev** | [C](https://en.wikipedia.org/wiki/C_(programming_language))    | https://github.com/raysan5/raylib    |
<<<<<<< HEAD
| raylib-cpp         | 3.1-dev | [C++](https://en.wikipedia.org/wiki/C%2B%2B)                       | https://github.com/robloach/raylib-cpp      |
=======
| raylib-cpp         | 3.0 | [C++](https://en.wikipedia.org/wiki/C%2B%2B)            | https://github.com/robloach/raylib-cpp          |
>>>>>>> 9781e1ca
| Raylib-cs          | 3.0 | [C#](https://en.wikipedia.org/wiki/C_Sharp_(programming_language))       | https://github.com/ChrisDill/Raylib-cs      |
| raylib-cppsharp    | ? | [C#](https://en.wikipedia.org/wiki/C_Sharp_(programming_language))       | https://github.com/phxvyper/raylib-cppsharp |
| RaylibFS           | 2.5 | [F#](https://fsharp.org/)             | https://github.com/dallinbeutler/RaylibFS     |
| raylib_d           | 2.5 | [D](https://dlang.org/)               | https://github.com/Sepheus/raylib_d     |
| raylib-d           | 3.0 | [D](https://dlang.org/)               | https://github.com/onroundit/raylib-d     |
| bindbc-raylib      | ? | [D](https://dlang.org/)               | https://github.com/o3o/bindbc-raylib   |
| dray               | ? | [D](https://dlang.org/)               | https://github.com/xdrie/dray       |
| raylib-go          | ? | [Go](https://golang.org/)             | https://github.com/gen2brain/raylib-go  |
| raylib-goplus      | ? | [Go](https://golang.org/)             | https://github.com/Lachee/raylib-goplus         |
| ray-go             | ? | [Go](https://golang.org/)             | https://github.com/hecate-tech/ray-go     |
| go-raylib          | 3.1-dev | [Go](https://golang.org/)       | https://github.com/chunqian/go-raylib  |
| raylib-rs          | 3.0 | [Rust](https://www.rust-lang.org/)    | https://github.com/deltaphc/raylib-rs     |
| raylib-lua         | 1.7 | [Lua](http://www.lua.org/)            | https://github.com/raysan5/raylib-lua       |
| raylib-lua-ffi     | 2.0 | [Lua](http://www.lua.org/)            | https://github.com/raysan5/raylib/issues/693    |
<<<<<<< HEAD
| raylib-lua-sol     | 2.5 | [Lua](http://www.lua.org/)          | https://github.com/RobLoach/raylib-lua-sol     |
| raylib-lua         | ? | [Lua](http://www.lua.org/)            | https://github.com/TSnake41/raylib-lua       |
=======
| raylib-lua-sol     | ? | [Lua](http://www.lua.org/)            | https://github.com/RobLoach/raylib-lua-sol     |
| raylib-lua         | 3.0 | [Lua](http://www.lua.org/)            | https://github.com/TSnake41/raylib-lua       |
>>>>>>> 9781e1ca
| raylib-luamore     | ? | [Lua](http://www.lua.org/)            | https://github.com/HDPLocust/raylib-luamore    |
| raylua             | 3.0 | [Lua](http://www.lua.org/)            | https://github.com/Rabios/raylua          |
| LuaJIT-Raylib      | 2.6 | [Lua](http://www.lua.org/)            | https://github.com/Bambofy/LuaJIT-Raylib    |
| raylib-nelua       | 3.0 | [Nelua](https://nelua.io/)            | https://github.com/Andre-LA/raylib-nelua-mirror     |
| raylib-Nim         | ? | [Nim](https://nim-lang.org/)          | https://gitlab.com/define-private-public/raylib-Nim     |
| raylib-nim         | ? | [Nim](https://nim-lang.org/)          | https://github.com/Skrylar/raylib-nim                  |
| raylib-Forever     | ? | [Nim](https://nim-lang.org/)          | https://github.com/Guevara-chan/Raylib-Forever    |
| nim-raylib         | ? | [Nim](https://nim-lang.org/)          | https://github.com/tomc1998/nim-raylib            |
| raylib-haskell     | ? | [Haskell](https://www.haskell.org/)   | https://github.com/DevJac/raylib-haskell |
| raylib-cr          | ? | [Crystal](https://crystal-lang.org/)  | https://github.com/AregevDev/raylib-cr      |
| cray               | ? | [Crystal](https://crystal-lang.org/)  | https://gitlab.com/Zatherz/cray           |
| raylib.cr          | ? | [Crystal](https://crystal-lang.org/)  | https://github.com/sam0x17/raylib.cr     |
| raylib-pascal      | ? | [Pascal](https://en.wikipedia.org/wiki/Pascal_(programming_language))         | https://github.com/drezgames/raylib-pascal    |
| raylib-pas         | ? | [Pascal](https://en.wikipedia.org/wiki/Pascal_(programming_language))         | https://github.com/tazdij/raylib-pas      |
| Graphics-Raylib    | ? | [Perl](https://www.perl.org/)            | https://github.com/athreef/Graphics-Raylib      |
| raylib-ruby-ffi    | ? | [Ruby](https://www.ruby-lang.org/en/)    | https://github.com/D3nX/raylib-ruby-ffi      |
| raylib-ruby        | ? | [Ruby](https://www.ruby-lang.org/en/)    | https://github.com/a0/raylib-ruby        |
| raylib-mruby       | ? | [mruby](https://github.com/mruby/mruby)  | https://github.com/lihaochen910/raylib-mruby    |
| raylib-py          | ? | [Python](https://www.python.org/)        | https://github.com/overdev/raylib-py       |
| raylib-python-cffi | 2.6 | [Python](https://www.python.org/)        | https://github.com/electronstudio/raylib-python-cffi    |
| raylib-py-ctbg     | 2.6 | [Python](https://www.python.org/)        | https://github.com/overdev/raylib-py-ctbg                 |
| jaylib             | ? | [Java](https://en.wikipedia.org/wiki/Java_(programming_language))           | https://github.com/electronstudio/jaylib/   |
| raylib-java        | ? | [Java](https://en.wikipedia.org/wiki/Java_(programming_language))           | https://github.com/XoanaIO/raylib-java   |
| clj-raylib         | ? | [Clojure](https://clojure.org/)          | https://github.com/lsevero/clj-raylib       |
| node-raylib        | 3.0 | [Node.js](https://nodejs.org/en/)        | https://github.com/RobLoach/node-raylib     |
| QuickJS-raylib     | ? | [QuickJS](https://bellard.org/quickjs/)  | https://github.com/sntg-p/QuickJS-raylib    |
| raylib-js          | 2.6 | [JavaScript](https://en.wikipedia.org/wiki/JavaScript)     | https://github.com/RobLoach/raylib-js    |
| raylib-chaiscript  | 2.6 | [ChaiScript](http://chaiscript.com/)     | https://github.com/RobLoach/raylib-chaiscript        |
| raylib-squirrel    | 2.5 | [Squirrel](http://www.squirrel-lang.org/)     | https://github.com/RobLoach/raylib-squirrel    |
| racket-raylib-2d   | ? | [Racket](https://racket-lang.org/)       | https://github.com/arvyy/racket-raylib-2d           |
| raylib-php         | ? | [PHP](https://en.wikipedia.org/wiki/PHP)      | https://github.com/joseph-montanez/raylib-php   |
| raylib-php-ffi     | ? | [PHP](https://en.wikipedia.org/wiki/PHP)      | https://github.com/oraoto/raylib-php-ffi      |
| raylib-phpcpp      | ? | [PHP](https://en.wikipedia.org/wiki/PHP)      | https://github.com/oraoto/raylib-phpcpp      |
| raylib-factor      | ? | [Factor](https://factorcode.org/)        | https://github.com/Silverbeard00/raylib-factor  |
| raylib-haxe        | ? | [Haxe](https://haxe.org/)                | https://github.com/ibilon/raylib-haxe           |
| ringraylib         | ? | [Ring](http://ring-lang.sourceforge.net/)  | https://github.com/ringpackages/ringraylib     |
| cl-raylib          | 3.0 | [Common Lisp](https://common-lisp.net/)    | https://github.com/longlene/cl-raylib    |
| raylib-scm         | ? | [Chicken Scheme](https://www.call-cc.org/) | https://github.com/yashrk/raylib-scm     |
| raylib-chibi       | ? | [Chibi-Scheme](https://github.com/ashinn/chibi-scheme)   | https://github.com/VincentToups/raylib-chibi  |
| Euraylib           | 3.0 | [Euphoria](https://openeuphoria.org/)  | https://github.com/gAndy50/Euraylib          |
| raylib-wren        | 3.0 | [Wren](http://wren.io/)           | https://github.com/TSnake41/raylib-wren           |
| raylib-odin        | ? | [Odin](https://odin-lang.org/)            | https://github.com/kevinw/raylib-odin     |
| raylib-zig         | 3.0 | [Zig](https://ziglang.org/)               | https://github.com/Not-Nik/raylib-zig     |
| raylib-jai         | ? | [Jai](https://github.com/BSVino/JaiPrimer/blob/master/JaiPrimer.md)  | https://github.com/kevinw/raylib-jai   |
| ray.zig            | ? | [Zig](https://ziglang.org/)               | https://github.com/BitPuffin/zig-raylib-experiments |
| raylib-Ada         | ? | [Ada](https://www.adacore.com/about-ada)  | https://github.com/mimo/raylib-Ada        |
| jaylib             | 3.0 | [Janet](https://janet-lang.org/)          | https://github.com/janet-lang/jaylib      |
| raykit             | ? | [Kit](https://www.kitlang.org/)           | https://github.com/Gamerfiend/raykit      |
| vraylib            | ? | [V](https://vlang.io/)                    | https://github.com/MajorHard/vraylib      |
| ray.mod            | 3.0 | [BlitzMax](https://blitzmax.org/)         | https://github.com/bmx-ng/ray.mod         |
| ray-ocaml          | 3.0 | [OCaml](https://ocaml.org/)               | https://github.com/tjammer/raylib-ocaml   |
| raylib-mosaic      | 3.0 | [Mosaic](https://github.com/sal55/langs/tree/master/Mosaic)     | https://github.com/pluckyporcupine/raylib-mosaic   |
| raylib-xdpw        | ? | [XD Pascal](https://github.com/vtereshkov/xdpw)     | https://github.com/vtereshkov/raylib-xdpw   |
| raylib-carp        | ? | [Carp](https://github.com/carp-lang/Carp)           | https://github.com/pluckyporcupine/raylib-carp   |
| raylib-fb          | 3.0 | [FreeBasic](https://www.freebasic.net/)    | https://github.com/IchMagBier/raylib-fb  |
| raylib-purebasic   | ? | [PureBasic](https://www.purebasic.com/)    | https://github.com/D-a-n-i-l-o/raylib-purebasic   |
| raylib-ats2        | ? | [ATS2](http://www.ats-lang.org/)           | https://github.com/mephistopheles-8/raylib-ats2      |
| raylib-beef        | 3.0 | [Beef](https://www.beeflang.org/)          | https://github.com/M0n7y5/raylib-beef    |
| raylib-never       | ? | [Never](https://github.com/never-lang/never) | https://github.com/never-lang/raylib-never |
| raylib.cbl         | ? | [COBOL](https://en.wikipedia.org/wiki/COBOL)        | *[code examples](https://github.com/Martinfx/Cobol/tree/master/OpenCobol/Games/raylib)* |

 
Missing some language? Feel free to create a new binding! :)

Usually, raylib bindings follow the convention: `raylib-{language}`

Let me know if you're writing a new binding for raylib, I will list it here!<|MERGE_RESOLUTION|>--- conflicted
+++ resolved
@@ -7,11 +7,7 @@
 |  name              | raylib version | language  | repo                                                                 |
 |:------------------:|:-------------: | :--------:|----------------------------------------------------------------------|
 | raylib             | **3.1-dev** | [C](https://en.wikipedia.org/wiki/C_(programming_language))    | https://github.com/raysan5/raylib    |
-<<<<<<< HEAD
 | raylib-cpp         | 3.1-dev | [C++](https://en.wikipedia.org/wiki/C%2B%2B)                       | https://github.com/robloach/raylib-cpp      |
-=======
-| raylib-cpp         | 3.0 | [C++](https://en.wikipedia.org/wiki/C%2B%2B)            | https://github.com/robloach/raylib-cpp          |
->>>>>>> 9781e1ca
 | Raylib-cs          | 3.0 | [C#](https://en.wikipedia.org/wiki/C_Sharp_(programming_language))       | https://github.com/ChrisDill/Raylib-cs      |
 | raylib-cppsharp    | ? | [C#](https://en.wikipedia.org/wiki/C_Sharp_(programming_language))       | https://github.com/phxvyper/raylib-cppsharp |
 | RaylibFS           | 2.5 | [F#](https://fsharp.org/)             | https://github.com/dallinbeutler/RaylibFS     |
@@ -26,13 +22,8 @@
 | raylib-rs          | 3.0 | [Rust](https://www.rust-lang.org/)    | https://github.com/deltaphc/raylib-rs     |
 | raylib-lua         | 1.7 | [Lua](http://www.lua.org/)            | https://github.com/raysan5/raylib-lua       |
 | raylib-lua-ffi     | 2.0 | [Lua](http://www.lua.org/)            | https://github.com/raysan5/raylib/issues/693    |
-<<<<<<< HEAD
 | raylib-lua-sol     | 2.5 | [Lua](http://www.lua.org/)          | https://github.com/RobLoach/raylib-lua-sol     |
-| raylib-lua         | ? | [Lua](http://www.lua.org/)            | https://github.com/TSnake41/raylib-lua       |
-=======
-| raylib-lua-sol     | ? | [Lua](http://www.lua.org/)            | https://github.com/RobLoach/raylib-lua-sol     |
 | raylib-lua         | 3.0 | [Lua](http://www.lua.org/)            | https://github.com/TSnake41/raylib-lua       |
->>>>>>> 9781e1ca
 | raylib-luamore     | ? | [Lua](http://www.lua.org/)            | https://github.com/HDPLocust/raylib-luamore    |
 | raylua             | 3.0 | [Lua](http://www.lua.org/)            | https://github.com/Rabios/raylua          |
 | LuaJIT-Raylib      | 2.6 | [Lua](http://www.lua.org/)            | https://github.com/Bambofy/LuaJIT-Raylib    |
